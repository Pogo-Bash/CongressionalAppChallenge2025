--- conflicted
+++ resolved
@@ -369,8 +369,6 @@
       })
     }
 
-<<<<<<< HEAD
-=======
     try {
       console.log('Attempting popup sign-in with account selection')
       const result = await signInWithPopup(auth, provider)
@@ -402,7 +400,6 @@
   }
 }
 
->>>>>>> 57788ef9
 function showAccountSelectionModal() {
   const modal = document.getElementById('account-modal')
   if (!modal) {
