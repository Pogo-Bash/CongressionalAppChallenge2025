// Import theme manager
import { themeManager } from './theme-manager.js'
import * as tf from '@tensorflow/tfjs'
<<<<<<< HEAD
import { updateFocusChart, createD3FocusChart, createPlaceholderChart, debounce } from './focus-chart.js';
import * as d3 from 'd3';
=======
import {
  updateFocusChart,
  createD3FocusChart,
  createPlaceholderChart,
  debounce
} from './focus-chart.js'
import * as d3 from 'd3'
>>>>>>> 689f1016

// For communication with Electron main process
const { ipcRenderer } = window.electron || {}

// Firebase configuration from environment variables
const firebaseConfig = window.env?.firebaseConfig || {}

// Log that we're using environment variables (without exposing the actual values)
console.log(
  'Using Firebase config from environment variables:',
  Object.keys(firebaseConfig).filter((key) => !!firebaseConfig[key]).length + ' values configured'
)

// Import Firebase modules
import { initializeApp } from 'firebase/app'
import {
  getAuth,
  GoogleAuthProvider,
  signInWithPopup,
  signInWithRedirect,
  onAuthStateChanged,
  signOut,
  getRedirectResult,
  setPersistence,
  browserLocalPersistence,
  signInWithCredential
} from 'firebase/auth'
import { getFirestore } from 'firebase/firestore'

// Initialize Firebase
let app
let auth
let db

try {
  app = initializeApp(firebaseConfig)
  auth = getAuth(app)

  // Add the persistence code right here:
  setPersistence(auth, browserLocalPersistence)
    .then(() => console.log('Firebase persistence set to local'))
    .catch((error) => console.error('Error setting persistence:', error))

  db = getFirestore(app)
  console.log('Firebase initialized successfully')
} catch (error) {
  console.error('Firebase initialization error:', error)
}

// Add Google Classroom scopes to the provider
const googleProvider = new GoogleAuthProvider()

if (window.env.firebaseConfig.clientId) {
  googleProvider.setCustomParameters({
    client_id: window.env.firebaseConfig.clientId
  })
}

googleProvider.addScope('https://www.googleapis.com/auth/classroom.courses.readonly')
googleProvider.addScope('https://www.googleapis.com/auth/classroom.coursework.me.readonly')
googleProvider.addScope('https://www.googleapis.com/auth/classroom.coursework.students')
googleProvider.addScope('https://www.googleapis.com/auth/classroom.coursework.me')
googleProvider.addScope('https://www.googleapis.com/auth/classroom.rosters.readonly')
googleProvider.addScope('https://www.googleapis.com/auth/classroom.profile.emails')
googleProvider.addScope('https://www.googleapis.com/auth/classroom.student-submissions.me.readonly')
googleProvider.addScope(
  'https://www.googleapis.com/auth/classroom.student-submissions.students.readonly'
)

// Focus Sessions Management
let focusSessionsCache = []

// TensorFlow Model

// Declare variables at the module level
let tensorflowModel = null
let faceDetector = null
let focusTrackingInitialized = false

// Replace the initializeTensorFlow function in your renderer.js with this updated version
// Replace the initializeTensorFlow function in your renderer.js with this fixed version
async function initializeTensorFlow() {
  if (focusTrackingInitialized) return true

  try {
    console.log('Initializing TensorFlow.js...')

    // Explicitly import both necessary packages
    const tf = await import('@tensorflow/tfjs')
    console.log('TensorFlow core loaded successfully')

    // Import face detection
    const faceDetection = await import('@tensorflow-models/face-detection')
    console.log('Face detection module loaded successfully')

    // Check for valid imports
    if (!faceDetection || !faceDetection.SupportedModels) {
      console.error('Face detection module missing SupportedModels:', faceDetection)
      throw new Error('Face detection module loaded incorrectly')
    }

    // Choose appropriate backend
    if (tf.engine().backendNames().includes('webgl')) {
      await tf.setBackend('webgl')
      console.log('Using WebGL backend')
    } else {
      await tf.setBackend('cpu')
      console.log('Using CPU backend (WebGL not available)')
    }

    // Log available models
    console.log('Available face detection models:', Object.keys(faceDetection.SupportedModels))

    // Create model config - FIXED: Adding the required runtime property
    const modelConfig = {
      runtime: 'tfjs', // Required parameter
      modelType: 'short',
      maxFaces: 1
    }

    // Use MediaPipeFaceDetector instead of BlazeFace
    const modelName = faceDetection.SupportedModels.MediaPipeFaceDetector

    // Make sure model name is valid
    if (!modelName) {
      throw new Error('MediaPipeFaceDetector model not available in SupportedModels')
    }

    console.log('Creating detector with model:', modelName, 'and config:', modelConfig)

    // Create the detector
    faceDetector = await faceDetection.createDetector(modelName, modelConfig)

    if (!faceDetector) {
      throw new Error('Failed to create face detector')
    }

    console.log('Face detector created successfully')

    // Store the model
    tensorflowModel = faceDetector
    focusTrackingInitialized = true

    return true
  } catch (error) {
    console.error('Failed to initialize TensorFlow:', error)
    throw error
  }
}

// Load focus sessions from local storage
function loadFocusSessions() {
  try {
    const savedSessions = localStorage.getItem('focusSessions')
    if (savedSessions) {
      focusSessionsCache = JSON.parse(savedSessions)
      console.log(`Loaded ${focusSessionsCache.length} focus sessions from storage`)
    }
  } catch (error) {
    console.error('Error loading focus sessions:', error)
  }
  return focusSessionsCache
}

// Save focus sessions to local storage
function saveFocusSessions(sessions) {
  try {
    localStorage.setItem('focusSessions', JSON.stringify(sessions))
    focusSessionsCache = sessions
    console.log(`Saved ${sessions.length} focus sessions to storage`)

    // Update dashboard with latest data
    updateDashboardWithFocusData(sessions)
  } catch (error) {
    console.error('Error saving focus sessions:', error)
  }
}

// Add a new focus session to storage
function saveNewFocusSession(session) {
  const sessions = loadFocusSessions()
  sessions.push({
    ...session,
    id: Date.now(), // Use timestamp as unique ID
    createdAt: new Date().toISOString()
  })

  // Keep only the 100 most recent sessions
  const trimmedSessions = sessions
    .sort((a, b) => new Date(b.createdAt) - new Date(a.createdAt))
    .slice(0, 100)
  saveFocusSessions(trimmedSessions)

  return trimmedSessions
}

// Export focus sessions to a JSON file
async function exportFocusSessions() {
  try {
    const sessions = loadAndUpdateFocusSessions()

    if (sessions.length === 0) {
      alert('No focus sessions to export')
      return
    }

    const dataStr = JSON.stringify(sessions, null, 2)
    const dataUri = 'data:application/json;charset=utf-8,' + encodeURIComponent(dataStr)

    const exportFileDefaultName = `focus-sessions-${new Date().toISOString().slice(0, 10)}.json`

    const linkElement = document.createElement('a')
    linkElement.setAttribute('href', dataUri)
    linkElement.setAttribute('download', exportFileDefaultName)
    linkElement.style.display = 'none'
    document.body.appendChild(linkElement) // Required for Firefox

    linkElement.click()

    document.body.removeChild(linkElement)
  } catch (error) {
    console.error('Error exporting focus sessions:', error)
    alert('Failed to export focus sessions')
  }
}

// Import focus sessions from a JSON file
async function importFocusSessions(fileInputEvent) {
  try {
    const file = fileInputEvent.target.files[0]
    if (!file) {
      return
    }

    const reader = new FileReader()

    reader.onload = function (event) {
      try {
        const importedSessions = JSON.parse(event.target.result)

        if (!Array.isArray(importedSessions)) {
          throw new Error('Invalid format: imported data is not an array')
        }

        const validSessions = importedSessions.filter((session) => {
          return (
            session.startTime &&
            (session.endTime || session.sessionDuration) &&
            typeof session.attentionScore === 'number'
          )
        })

        if (validSessions.length === 0) {
          throw new Error('No valid focus sessions found in the imported file')
        }

        // Get existing sessions
        let existingSessions = []
        try {
          const savedData = localStorage.getItem('focusSessions')
          if (savedData) {
            existingSessions = JSON.parse(savedData)
          }
        } catch (e) {
          console.warn('Could not load existing sessions, starting fresh')
          existingSessions = []
        }

        // Merge with existing sessions, avoiding duplicates by ID
        const existingIds = new Set(existingSessions.map((s) => s.id))

        const newSessions = [
          ...existingSessions,
          ...validSessions.filter((s) => !existingIds.has(s.id))
        ]

        // Sort and limit to 50 sessions
        const finalSessions = newSessions
          .sort((a, b) => new Date(b.startTime) - new Date(a.startTime))
          .slice(0, 50)

        // Save to localStorage
        localStorage.setItem('focusSessions', JSON.stringify(finalSessions))

        // Update the UI
        updateDashboardWithFocusData(finalSessions)

        // Show success message
        const notification = document.createElement('div')
        notification.className = 'notification'
        notification.textContent = `Successfully imported ${validSessions.length} focus sessions`
        document.body.appendChild(notification)

        setTimeout(() => {
          notification.classList.add('show')
        }, 10)

        setTimeout(() => {
          notification.classList.remove('show')
          setTimeout(() => {
            document.body.removeChild(notification)
          }, 300)
        }, 3000)
      } catch (error) {
        console.error('Error parsing imported file:', error)
        alert(`Error importing focus sessions: ${error.message}`)
      }
    }

    reader.onerror = function () {
      alert('Error reading the file')
    }

    reader.readAsText(file)
  } catch (error) {
    console.error('Error importing focus sessions:', error)
    alert(`Error importing focus sessions: ${error.message}`)
  }
}

// Central UI update function
function updateUI(user) {
  console.log('Updating UI based on auth state:', user ? 'Signed in' : 'Signed out')

  const userSection = document.getElementById('user-section')
  const loginButton = document.getElementById('login-button')

  if (!userSection || !loginButton) {
    console.error('Required UI elements not found')
    return
  }

  if (user) {
    // User is signed in
    console.log('User signed in, updating UI elements')
    userSection.style.display = 'flex'
    loginButton.style.display = 'none'

    // Update user info if elements exist
    const userAvatar = document.getElementById('user-avatar')
    const userName = document.getElementById('user-name')

    if (userAvatar) {
      userAvatar.src = user.photoURL || './assets/default-avatar.png'
      console.log('Set avatar to:', userAvatar.src)
    }

    if (userName) {
      userName.textContent = user.displayName || user.email
      console.log('Set username to:', userName.textContent)
    }

    // Check if we're in the curriculum section and load data
    const curriculumSection = document.getElementById('curriculum-section')
    if (curriculumSection && curriculumSection.classList.contains('active')) {
      loadCurriculumData()
    }
  } else {
    // User is signed out
    console.log('User signed out, updating UI elements')
    userSection.style.display = 'none'
    loginButton.style.display = 'flex'

    // Reset curriculum section
    const curriculumContent = document.getElementById('curriculum-content')
    const curriculumNotLoggedIn = document.getElementById('curriculum-not-logged-in')
    const curriculumLoading = document.getElementById('curriculum-loading')

    if (curriculumContent) curriculumContent.style.display = 'none'
    if (curriculumNotLoggedIn) curriculumNotLoggedIn.style.display = 'block'
    if (curriculumLoading) curriculumLoading.style.display = 'none'
  }
}

// Legacy function for backward compatibility
function updateUIForSignedInUser(user) {
  if (!user) return

  console.log('Updating UI for signed in user')

  // Just call our unified UI update function
  updateUI(user)
}

// Function to extract and store token
function extractAndStoreToken(result) {
  try {
    console.log('Extracting token from auth result')

    if (!result) {
      console.error('No result provided')
      return false
    }

    // Get the credential from the result
    const credential = GoogleAuthProvider.credentialFromResult(result)

    if (!credential) {
      console.error('No credential in auth result')
      return false
    }

    console.log('Got credential type:', typeof credential)
    const token = credential.accessToken

    if (!token) {
      console.error('No access token in credential')
      return false
    }

    console.log('Token obtained, length:', token.length)

    // Store the token
    localStorage.setItem('googleClassroomToken', token)
    console.log('Token stored in localStorage')

    // Also log if it can be retrieved
    const storedToken = localStorage.getItem('googleClassroomToken')
    console.log('Token retrieved from storage, length:', storedToken ? storedToken.length : 0)

    return true
  } catch (error) {
    console.error('Error extracting token:', error)
    return false
  }
}

// Authentication functions

async function signInWithGoogle(useSameAccount = true) {
  try {
    console.log('Starting Google sign-in process')

    // Clear any existing tokens that might be invalid
    localStorage.removeItem('googleClassroomToken')

    const provider = new GoogleAuthProvider()

    // Add comprehensive scopes for coursework access
    provider.addScope('https://www.googleapis.com/auth/classroom.courses.readonly')
    provider.addScope('https://www.googleapis.com/auth/classroom.coursework.me.readonly')
    provider.addScope('https://www.googleapis.com/auth/classroom.coursework.students')
    provider.addScope('https://www.googleapis.com/auth/classroom.coursework.me')
    provider.addScope('https://www.googleapis.com/auth/classroom.rosters.readonly')
    provider.addScope('https://www.googleapis.com/auth/classroom.profile.emails')
    provider.addScope('https://www.googleapis.com/auth/classroom.student-submissions.me.readonly')
    provider.addScope(
      'https://www.googleapis.com/auth/classroom.student-submissions.students.readonly'
    )

    // Set custom parameters - important for proper auth flow
    provider.setCustomParameters({
      prompt: 'consent', // Always ask for consent to refresh token
      access_type: 'offline' // Get refresh token
    })

    // Try popup first
    try {
      const result = await signInWithPopup(auth, provider)
      console.log('Sign-in successful with popup')

      // Extract token
      const credential = GoogleAuthProvider.credentialFromResult(result)
      if (credential && credential.accessToken) {
        localStorage.setItem('googleClassroomToken', credential.accessToken)
        console.log('Token saved successfully')

        // Save token scopes for debugging if available
        if (credential.scope) {
          localStorage.setItem('googleClassroomTokenScopes', credential.scope)
          console.log('Token scopes saved:', credential.scope)
        }
      }

      return result.user
    } catch (popupError) {
      console.error('Popup sign-in failed:', popupError)

      // For certain errors, try redirect method
      if (
        popupError.code === 'auth/popup-blocked' ||
        popupError.code === 'auth/cancelled-popup-request' ||
        popupError.code === 'auth/popup-closed-by-user'
      ) {
        await signInWithRedirect(auth, provider)
        return null
      } else {
        throw popupError
      }
    }
  } catch (error) {
    console.error('Sign-in error:', error)
    throw error
  }
}

let isAuthInProgress = false

function checkPopupBlocker() {
  // Special handling for Electron environment
  if (window.electron) {
    // In Electron, we assume popups are allowed since we've configured the main process to handle them
    console.log('Electron environment detected, assuming popups are allowed')
    return true
  }

  try {
    // Use a blank feature string for less visibility and use empty URL instead of about:blank
    const testPopup = window.open('', '_blank', 'width=1,height=1,left=-100,top=-100')

    if (!testPopup || testPopup.closed || typeof testPopup.closed === 'undefined') {
      console.warn('Popup blocker detected')
      return false
    }

    testPopup.close()
    return true
  } catch (e) {
    console.error('Error checking popup blocker', e)
    return false
  }
}

async function signInWithSameAccount() {
  if (isAuthInProgress) {
    console.log('Authentication already in progress, ignoring request')
    return null
  }

  isAuthInProgress = true

  try {
    console.log('Starting sign-in with same account')

    // Check if user is already signed in
    const currentUser = auth.currentUser
    if (currentUser) {
      console.log('User already signed in, refreshing token')

      // Try to refresh the token
      try {
        const idTokenResult = await currentUser.getIdTokenResult(true)
        console.log('Token refreshed successfully')

        // Get Google credential for token
        const credential = GoogleAuthProvider.credential(idTokenResult.token)
        const result = await signInWithCredential(auth, credential)

        extractAndStoreToken(result)
        return result.user
      } catch (refreshError) {
        console.warn('Token refresh failed, falling back to new sign-in:', refreshError)
        // Fall through to regular sign-in
      }
    }

    // Regular sign-in flow
    const provider = new GoogleAuthProvider()

    // Add comprehensive scopes for coursework access
    provider.addScope('https://www.googleapis.com/auth/classroom.courses.readonly')
    provider.addScope('https://www.googleapis.com/auth/classroom.coursework.me.readonly')
    provider.addScope('https://www.googleapis.com/auth/classroom.coursework.students')
    provider.addScope('https://www.googleapis.com/auth/classroom.coursework.me')
    provider.addScope('https://www.googleapis.com/auth/classroom.rosters.readonly')
    provider.addScope('https://www.googleapis.com/auth/classroom.profile.emails')
    provider.addScope('https://www.googleapis.com/auth/classroom.student-submissions.me.readonly')
    provider.addScope(
      'https://www.googleapis.com/auth/classroom.student-submissions.students.readonly'
    )

    // Set parameters for same account - changed to 'consent' to ensure we get all permissions
    provider.setCustomParameters({
      prompt: 'consent', // Always ask for consent to ensure we get fresh permissions
      access_type: 'offline' // Get refresh token
    })

    try {
      console.log('Attempting popup sign-in')
      const result = await signInWithPopup(auth, provider)
      console.log('Sign-in successful with popup')
      extractAndStoreToken(result)
      return result.user
    } catch (popupError) {
      console.error('Popup sign-in failed:', popupError)

      if (
        popupError.code === 'auth/popup-blocked' ||
        popupError.code === 'auth/cancelled-popup-request' ||
        popupError.code === 'auth/popup-closed-by-user'
      ) {
        console.log('Popup failed, trying redirect...')
        await signInWithRedirect(auth, provider)
        return null
      } else {
        throw popupError
      }
    }
  } catch (error) {
    console.error('Error in signInWithSameAccount:', error)
    throw error
  } finally {
    setTimeout(() => {
      isAuthInProgress = false
    }, 1000)
  }
}

async function signInWithNewAccount() {
  if (isAuthInProgress) {
    console.log('Authentication already in progress, ignoring request')
    return null
  }

  isAuthInProgress = true

  try {
    console.log('Starting sign-in with new account')

    // Clear existing authentication state
    localStorage.removeItem('googleClassroomToken')
    localStorage.removeItem('googleClassroomTokenScopes') // Also clear scopes for clean state
    try {
      await signOut(auth)
    } catch (signOutError) {
      console.warn('Error signing out before new account auth:', signOutError)
    }

    const provider = new GoogleAuthProvider()

    // Add comprehensive scopes for coursework access
    provider.addScope('https://www.googleapis.com/auth/classroom.courses.readonly')
    provider.addScope('https://www.googleapis.com/auth/classroom.coursework.me.readonly')
    provider.addScope('https://www.googleapis.com/auth/classroom.coursework.students')
    provider.addScope('https://www.googleapis.com/auth/classroom.coursework.me')
    provider.addScope('https://www.googleapis.com/auth/classroom.rosters.readonly')
    provider.addScope('https://www.googleapis.com/auth/classroom.profile.emails')
    provider.addScope('https://www.googleapis.com/auth/classroom.student-submissions.me.readonly')
    provider.addScope(
      'https://www.googleapis.com/auth/classroom.student-submissions.students.readonly'
    )

    if (window.env?.firebaseConfig?.clientId) {
      provider.setCustomParameters({
        client_id: window.env.firebaseConfig.clientId,
        prompt: 'select_account', // Force account selection
        access_type: 'offline'
      })
    } else {
      provider.setCustomParameters({
        prompt: 'select_account',
        access_type: 'offline'
      })
    }

    try {
      console.log('Attempting popup sign-in with account selection')
      const result = await signInWithPopup(auth, provider)
      console.log('Sign-in successful with popup')
      extractAndStoreToken(result)
      return result.user
    } catch (popupError) {
      console.error('Popup sign-in failed:', popupError.code, popupError.message)

      if (
        popupError.code === 'auth/popup-blocked' ||
        popupError.code === 'auth/cancelled-popup-request' ||
        popupError.code === 'auth/popup-closed-by-user'
      ) {
        console.log('Popup failed, trying redirect method...')
        await signInWithRedirect(auth, provider)
        return null
      } else {
        throw popupError
      }
    }
  } catch (error) {
    console.error('Error in signInWithNewAccount:', error.code, error.message, error.stack)
    throw error
  } finally {
    setTimeout(() => {
      isAuthInProgress = false
    }, 1000)
  }
}

// Updated function to extract and store token with scope information
function showAccountSelectionModal() {
  const modal = document.getElementById('account-modal')
  if (!modal) {
    console.error('Account selection modal not found in the DOM')
    return
  }

  console.log('Showing account selection modal')
  modal.style.display = 'flex'

  // Handle "Use Same Account" button
  const useSameAccountButton = document.getElementById('use-same-account')
  if (useSameAccountButton) {
    // Remove existing event listeners by replacing the button
    const newSameAccountButton = useSameAccountButton.cloneNode(true)
    useSameAccountButton.parentNode.replaceChild(newSameAccountButton, useSameAccountButton)

    newSameAccountButton.addEventListener('click', async () => {
      console.log('Use Same Account button clicked')
      modal.style.display = 'none'

      // Short delay to ensure modal is closed before popup appears
      setTimeout(async () => {
        try {
          await signInWithSameAccount()
        } catch (error) {
          console.error('Sign-in with same account failed:', error)
          alert(`Sign-in failed: ${error.message}`)
        }
      }, 100)
    })
  }

  // Handle "Use Another Account" button
  const useAnotherAccountButton = document.getElementById('use-another-account')
  if (useAnotherAccountButton) {
    // Remove existing event listeners by replacing the button
    const newOtherAccountButton = useAnotherAccountButton.cloneNode(true)
    useAnotherAccountButton.parentNode.replaceChild(newOtherAccountButton, useAnotherAccountButton)

    newOtherAccountButton.addEventListener('click', async () => {
      console.log('Use Another Account button clicked')
      modal.style.display = 'none'

      // Short delay to ensure modal is closed before popup appears
      setTimeout(async () => {
        try {
          await signInWithNewAccount()
        } catch (error) {
          console.error('Sign-in with new account failed:', error)
          alert(`Sign-in failed: ${error.message}`)
        }
      }, 100)
    })
  }
}

// Modify your login button click handler to show the modal
document.getElementById('login-button')?.addEventListener('click', () => {
  console.log('Login button clicked')
  showAccountSelectionModal()
})

document.getElementById('curriculum-login-button')?.addEventListener('click', () => {
  console.log('Curriculum login button clicked')
  showAccountSelectionModal()
})

const logOut = async () => {
  try {
    await signOut(auth)
    localStorage.removeItem('googleClassroomToken')
    console.log('Sign out successful')
  } catch (error) {
    console.error('Error signing out', error)
    throw error
  }
}

async function checkAuthStatus() {
  if (!auth) {
    console.log('Auth not initialized')
    return null
  }

  return new Promise((resolve) => {
    // Add an observer for auth state changes
    const unsubscribe = onAuthStateChanged(auth, (user) => {
      console.log('Initial auth state check:', user ? 'Signed in' : 'Signed out')
      unsubscribe() // Unsubscribe after initial check
      resolve(user)
    })
  })
}

// Handle the redirect result from Google sign-in
const handleRedirectResult = async () => {
  if (!auth) {
    console.log('Auth not initialized, cannot handle redirect result')
    return null
  }

  try {
    console.log('Checking for redirect result...')

    const result = await getRedirectResult(auth)

    if (result) {
      console.log('Successfully got redirect result')

      // Extract and store token
      const tokenSaved = extractAndStoreToken(result)
      console.log('Token saved from redirect:', tokenSaved)

      // Force update the UI
      updateUI(result.user)

      return result.user
    } else {
      console.log('No redirect result found')
      return null
    }
  } catch (error) {
    console.error('Error handling redirect result:', error)
    alert(`Authentication error: ${error.message}`)
    return null
  }
}

// Auth Service - this should be the only instance of authService in the app
const authService = {
  user: null,
  authListeners: [],

  async login(useSameAccount = true) {
    try {
      console.log('Login requested, useSameAccount:', useSameAccount)
      if (useSameAccount) {
        return await signInWithSameAccount()
      } else {
        return await signInWithNewAccount()
      }
    } catch (error) {
      console.error('Login error:', error)
      throw error
    }
  },

  async logout() {
    try {
      await logOut()
    } catch (error) {
      console.error('Logout error:', error)
      throw error
    }
  },

  getCurrentUser() {
    return this.user
  },

  isLoggedIn() {
    return !!this.user
  },

  addAuthListener(callback) {
    this.authListeners.push(callback)
    // Immediately call with current state
    callback(this.user)
    return () => {
      this.authListeners = this.authListeners.filter((cb) => cb !== callback)
    }
  },

  notifyListeners() {
    this.authListeners.forEach((callback) => callback(this.user))
  }
}

// Google Classroom Service
// Google Classroom Service
const classroomService = {
  baseUrl: 'https://classroom.googleapis.com/v1',
  courseData: null,

  getToken() {
    return localStorage.getItem('googleClassroomToken')
  },

  async testToken() {
    const token = this.getToken()
    if (!token) {
      throw new Error('No authentication token available')
    }

    try {
      // Make a simple API call to verify the token works
      const response = await fetch(`${this.baseUrl}/courses?pageSize=1`, {
        headers: {
          Authorization: `Bearer ${token}`
        }
      })

      if (!response.ok) {
        const errorText = await response.text()
        console.error('Token test failed:', errorText)

        if (response.status === 401) {
          // Token expired or invalid
          localStorage.removeItem('googleClassroomToken')
          throw new Error('Authentication token expired. Please sign in again.')
        }

        throw new Error(`API error: ${response.status}`)
      }

      console.log('Token test successful')
      return true
    } catch (error) {
      console.error('Token test error:', error)
      throw error
    }
  },

  async fetchCourses() {
    const token = this.getToken()
    if (!token) {
      throw new Error('Not authenticated with Google Classroom')
    }

    try {
      console.log('Fetching Google Classroom courses...')
      const response = await fetch(`${this.baseUrl}/courses?courseStates=ACTIVE`, {
        headers: {
          Authorization: `Bearer ${token}`
        }
      })

      if (!response.ok) {
        const errorText = await response.text()
        console.error('API error response:', errorText)

        if (response.status === 401) {
          localStorage.removeItem('googleClassroomToken')
          throw new Error('Authentication token expired. Please sign in again.')
        }

        throw new Error(`Failed to fetch courses: ${response.status}`)
      }

      const data = await response.json()
      console.log('Courses response data:', data)
      this.courseData = data.courses || []

      if (!data.courses || data.courses.length === 0) {
        console.log('No courses found in the response')
      } else {
        console.log(`Found ${data.courses.length} courses`)
      }

      return this.courseData
    } catch (error) {
      console.error('Error fetching Google Classroom courses:', error)

      // Handle token expired error
      if (error.message.includes('401')) {
        localStorage.removeItem('googleClassroomToken')
        throw new Error('Google Classroom session expired. Please sign in again.')
      }

      throw error
    }
  },

  // Enhanced fetchCourseWork that tries multiple approaches
  async fetchCourseWork(courseId) {
    const token = this.getToken()
    if (!token) {
      throw new Error('Not authenticated with Google Classroom')
    }

    // Helper function for fetch with CORS handling
    // Helper function for fetch with CORS handling
    // Helper function for fetch with CORS handling
    const fetchWithCORS = async (url, options = {}) => {
      // Check if we're in Electron and have access to the proxy
      if (
        window.electron &&
        window.electron.ipcRenderer &&
        window.electron.ipcRenderer.proxyRequest
      ) {
        try {
          console.log(`Using Electron proxy for: ${url}`)
          // Use our specialized proxy method
          const proxyResponse = await window.electron.ipcRenderer.proxyRequest(url, options)

          // Convert the proxy response to a fetch-like response if needed
          if (proxyResponse.isJson !== undefined) {
            // This is our custom proxy response
            // Create methods to match fetch Response API
            proxyResponse.json = async () =>
              proxyResponse.isJson ? proxyResponse.data : JSON.parse(proxyResponse.data)
            proxyResponse.text = async () =>
              proxyResponse.isJson ? JSON.stringify(proxyResponse.data) : proxyResponse.data
          }

          return proxyResponse
        } catch (error) {
          console.error('Error using Electron proxy:', error)
          // Let it fall through to regular fetch
        }
      }

      // Fall back to regular fetch
      return fetch(url, options)
    }

    console.log(`Attempting to fetch coursework for course ${courseId}...`)

    // Track if we've found any content
    let foundContent = false

    // Try student-specific regular coursework first
    try {
      console.log(`Fetching student coursework for course ${courseId}...`)
      const response = await fetchWithCORS(`${this.baseUrl}/courses/${courseId}/courseWork`, {
        headers: {
          Authorization: `Bearer ${token}`
        }
      })

      console.log(`Student coursework response status: ${response.status}`)

      if (response.ok) {
        const data = await response.json()
        console.log('Student coursework data:', data)

        if (data.courseWork && data.courseWork.length > 0) {
          console.log(`Found ${data.courseWork.length} coursework items as student`)
          foundContent = true
          return data.courseWork
        } else {
          console.log('No coursework found in student endpoint response')
        }
      }
    } catch (error) {
      console.error('Error fetching student coursework:', error)
    }

    // Try to get course materials
    try {
      console.log(`Fetching course materials for course ${courseId}...`)
      const response = await fetchWithCORS(
        `${this.baseUrl}/courses/${courseId}/courseWorkMaterials`,
        {
          headers: {
            Authorization: `Bearer ${token}`
          }
        }
      )

      console.log(`Course materials response status: ${response.status}`)

      if (response.ok) {
        const data = await response.json()
        console.log('Course materials data:', data)

        if (data.courseWorkMaterial && data.courseWorkMaterial.length > 0) {
          console.log(`Found ${data.courseWorkMaterial.length} course materials`)

          // Convert materials format to match coursework format
          const formattedMaterials = data.courseWorkMaterial.map((material) => ({
            id: material.id,
            title: material.title,
            description: material.description,
            materials: material.materials,
            state: material.state,
            alternateLink: material.alternateLink,
            creationTime: material.creationTime,
            updateTime: material.updateTime,
            workType: 'MATERIAL' // Custom type for materials
          }))

          foundContent = true
          return formattedMaterials
        } else {
          console.log('No course materials found')
        }
      }
    } catch (error) {
      console.error('Error fetching course materials:', error)
    }

    // Try to get announcements
    try {
      console.log(`Fetching announcements for course ${courseId}...`)
      const response = await fetchWithCORS(`${this.baseUrl}/courses/${courseId}/announcements`, {
        headers: {
          Authorization: `Bearer ${token}`
        }
      })

      console.log(`Announcements response status: ${response.status}`)

      if (response.ok) {
        const data = await response.json()
        console.log('Announcements data:', data)

        if (data.announcements && data.announcements.length > 0) {
          console.log(`Found ${data.announcements.length} announcements`)
          // Convert announcements to a format similar to coursework
          const formattedAnnouncements = data.announcements.map((announcement) => ({
            id: announcement.id,
            title: announcement.text
              ? announcement.text.substring(0, 50) + (announcement.text.length > 50 ? '...' : '')
              : 'Announcement',
            description: announcement.text,
            creationTime: announcement.creationTime,
            updateTime: announcement.updateTime,
            alternateLink: announcement.alternateLink,
            workType: 'ANNOUNCEMENT'
          }))

          foundContent = true
          return formattedAnnouncements
        } else {
          console.log('No announcements found')
        }
      }
    } catch (error) {
      console.error('Error fetching announcements:', error)
    }

    // Try accessing submissions as a student
    try {
      console.log(`Fetching student submissions for course ${courseId}...`)

      // First try with /me endpoint
      let response
      try {
        response = await fetchWithCORS(
          `${this.baseUrl}/courses/${courseId}/courseWork/-/studentSubmissions?studentId=me`,
          {
            headers: {
              Authorization: `Bearer ${token}`
            }
          }
        )
      } catch (error) {
        console.log('Error with /me endpoint, trying alternative:', error)

        // If that fails, try all student submissions endpoint
        response = await fetchWithCORS(
          `${this.baseUrl}/courses/${courseId}/courseWork/-/studentSubmissions`,
          {
            headers: {
              Authorization: `Bearer ${token}`
            }
          }
        )
      }

      console.log(`Student submissions response status: ${response.status}`)

      if (response.ok) {
        const data = await response.json()
        console.log('Student submissions data:', data)

        if (data.studentSubmissions && data.studentSubmissions.length > 0) {
          console.log(`Found ${data.studentSubmissions.length} student submissions`)

          // Extract unique courseWorkIds from submissions
          const courseWorkIds = [
            ...new Set(
              data.studentSubmissions
                .filter((sub) => sub.courseWorkId)
                .map((sub) => sub.courseWorkId)
            )
          ]

          console.log(`Found ${courseWorkIds.length} unique courseWork IDs from submissions`)

          // If we found IDs, fetch the actual coursework for each
          if (courseWorkIds.length > 0) {
            const courseworks = []

            for (const workId of courseWorkIds) {
              try {
                const workResponse = await fetchWithCORS(
                  `${this.baseUrl}/courses/${courseId}/courseWork/${workId}`,
                  { headers: { Authorization: `Bearer ${token}` } }
                )

                if (workResponse.ok) {
                  const workData = await workResponse.json()
                  courseworks.push(workData)
                }
              } catch (err) {
                console.error(`Error fetching coursework ${workId}:`, err)
              }
            }

            if (courseworks.length > 0) {
              console.log(
                `Successfully retrieved ${courseworks.length} coursework items from submissions`
              )
              foundContent = true
              return courseworks
            }
          }

          // If we couldn't get the coursework details, create placeholders from submissions
          console.log('Creating placeholder coursework items from submissions')
          const placeholderWorks = []
          const groupedSubmissions = {}

          // Group submissions by courseWorkId
          data.studentSubmissions.forEach((sub) => {
            if (sub.courseWorkId) {
              if (!groupedSubmissions[sub.courseWorkId]) {
                groupedSubmissions[sub.courseWorkId] = []
              }
              groupedSubmissions[sub.courseWorkId].push(sub)
            }
          })

          // Create a placeholder for each course work
          Object.entries(groupedSubmissions).forEach(([workId, submissions]) => {
            // Use the first submission to get info
            const firstSub = submissions[0]
            placeholderWorks.push({
              id: workId,
              title: firstSub.courseWorkTitle || `Assignment ${workId.substring(0, 8)}`,
              description: 'Assignment details not available',
              state: firstSub.state,
              alternateLink: firstSub.alternateLink,
              creationTime: firstSub.creationTime,
              updateTime: firstSub.updateTime,
              workType: 'ASSIGNMENT',
              submissions: submissions.length
            })
          })

          if (placeholderWorks.length > 0) {
            console.log(
              `Created ${placeholderWorks.length} placeholder assignments from submissions`
            )
            foundContent = true
            return placeholderWorks
          }
        } else {
          console.log('No student submissions found')
        }
      }
    } catch (error) {
      console.error('Error fetching student submissions:', error)
    }

    // As a last attempt, try the teacher endpoints if we haven't found anything yet
    if (!foundContent) {
      try {
        console.log(`Trying teacher endpoint for course ${courseId} as fallback...`)
        const response = await fetchWithCORS(`${this.baseUrl}/courses/${courseId}/courseWork`, {
          headers: {
            Authorization: `Bearer ${token}`
          }
        })

        console.log(`Teacher endpoint response status: ${response.status}`)

        if (response.ok) {
          const data = await response.json()
          console.log('Teacher endpoint data:', data)

          if (data.courseWork && data.courseWork.length > 0) {
            console.log(`Found ${data.courseWork.length} items from teacher endpoint`)
            return data.courseWork
          }
        }
      } catch (error) {
        console.error('Error with teacher endpoint fallback:', error)
      }
    }

    // If we get here, we couldn't find any course data
    console.log(`No coursework/materials found for course ${courseId}`)

    // Return empty array rather than throwing an error
    return []
  },

  updateCourseWork(courseId, courseWork) {
    if (this.courseData) {
      const course = this.courseData.find((c) => c.id === courseId)
      if (course) {
        course.courseWork = courseWork
        return true
      }
    }
    return false
  },

  getCourseData() {
    return this.courseData
  },

  // Helper method to ensure we have courseWork for all selected courses
  async fetchCourseWorkForCourses(courseIds) {
    if (!courseIds || courseIds.length === 0) {
      return []
    }

    const selectedCourses = []
    for (const courseId of courseIds) {
      try {
        // Check if we already have the course in our data
        const existingCourse = this.courseData?.find((c) => c.id === courseId)
        let courseName = 'Unknown Course'
        let courseWork = []

        if (existingCourse) {
          courseName = existingCourse.name

          // Check if we already have coursework for this course
          if (existingCourse.courseWork) {
            courseWork = existingCourse.courseWork
            console.log(`Using cached coursework for course ${courseId}`)
          } else {
            // Fetch coursework if not cached
            console.log(`Fetching coursework for course ${courseId}`)
            courseWork = await this.fetchCourseWork(courseId)

            // Update cache
            existingCourse.courseWork = courseWork
          }
        } else {
          // Get course name from DOM if needed
          const courseElement = document.querySelector(`.course-card[data-course-id="${courseId}"]`)
          if (courseElement) {
            const courseNameElement = courseElement.querySelector('.course-name')
            if (courseNameElement) {
              courseName = courseNameElement.textContent
            }
          }

          // Fetch coursework
          courseWork = await this.fetchCourseWork(courseId)
        }

        selectedCourses.push({
          id: courseId,
          name: courseName,
          courseWork: courseWork,
          isEmpty: courseWork.length === 0
        })
      } catch (error) {
        console.error(`Error fetching coursework for course ${courseId}:`, error)

        // Still add the course with empty coursework and error info
        const courseElement = document.querySelector(`.course-card[data-course-id="${courseId}"]`)
        let courseName = 'Unknown Course'

        if (courseElement) {
          const courseNameElement = courseElement.querySelector('.course-name')
          if (courseNameElement) {
            courseName = courseNameElement.textContent
          }
        }

        selectedCourses.push({
          id: courseId,
          name: courseName,
          courseWork: [],
          isEmpty: true,
          error: error.message
        })
      }
    }

    return selectedCourses
  },

  // Debug helper to log token and scope information
  debugTokenInfo() {
    const token = this.getToken()
    const scopes = localStorage.getItem('googleClassroomTokenScopes')

    console.log('Token exists:', !!token)
    console.log('Token scopes:', scopes || 'No scope information available')

    if (token) {
      // Log the first 10 characters of the token for debugging
      console.log('Token prefix:', token.substring(0, 10) + '...')
    }

    return {
      hasToken: !!token,
      scopes: scopes ? scopes.split(' ') : []
    }
  },

  // Method to help when testing and debugging
  async testAllEndpoints(courseId) {
    const token = this.getToken()
    if (!token) {
      console.error('No token available for testing')
      return { success: false, error: 'No token available' }
    }

    const results = {
      token: !!token,
      endpoints: {}
    }

    // Test different endpoints
    const endpoints = [
      { name: 'courses', url: `${this.baseUrl}/courses?courseStates=ACTIVE` },
      { name: 'teacherCourseWork', url: `${this.baseUrl}/courses/${courseId}/courseWork` },
      {
        name: 'courseWorkMaterials',
        url: `${this.baseUrl}/courses/${courseId}/courseWorkMaterials`
      },
      {
        name: 'studentSubmissions',
        url: `${this.baseUrl}/courses/${courseId}/courseWork/-/studentSubmissions`
      }
    ]

    for (const endpoint of endpoints) {
      try {
        console.log(`Testing endpoint: ${endpoint.name}`)
        const response = await fetch(endpoint.url, {
          headers: { Authorization: `Bearer ${token}` }
        })

        results.endpoints[endpoint.name] = {
          status: response.status,
          ok: response.ok
        }

        if (response.ok) {
          const data = await response.json()
          results.endpoints[endpoint.name].dataExists = !!data

          // Add specific field counts based on endpoint
          if (endpoint.name === 'courses' && data.courses) {
            results.endpoints[endpoint.name].count = data.courses.length
          } else if (endpoint.name === 'teacherCourseWork' && data.courseWork) {
            results.endpoints[endpoint.name].count = data.courseWork.length
          } else if (endpoint.name === 'courseWorkMaterials' && data.courseWorkMaterial) {
            results.endpoints[endpoint.name].count = data.courseWorkMaterial.length
          } else if (endpoint.name === 'studentSubmissions' && data.studentSubmissions) {
            results.endpoints[endpoint.name].count = data.studentSubmissions.length
          }
        } else {
          const errorText = await response.text()
          results.endpoints[endpoint.name].error = errorText
        }
      } catch (error) {
        results.endpoints[endpoint.name] = {
          error: error.message
        }
      }
    }

    console.log('Endpoint test results:', results)
    return results
  }
}

// TensorFlow-based Focus Tracking
class FocusTracker {
  constructor() {
    this.isTracking = false
    this.focusData = this.resetFocusData()
    this.videoElement = null
    this.canvasElement = null
    this.canvasContext = null
    this.trackingInterval = null
    this.timerInterval = null
    this.blinkThreshold = 0.3
    this.modelLoaded = false
    this.domElements = {}
    this.savedSessions = []
    this.loadSavedSessions()
  }

  resetFocusData() {
    return {
      startTime: null,
      endTime: null,
      sessionDuration: 0,
      blinkRate: 0,
      attentionScore: 100,
      distractions: 0,
      blinkEvents: [],
      faceDetections: [],
      focusScoreHistory: []
    }
  }

  loadSavedSessions() {
    try {
      const savedData = localStorage.getItem('focusSessions')
      if (savedData) {
        this.savedSessions = JSON.parse(savedData)
        console.log(`Loaded ${this.savedSessions.length} focus sessions from storage`)
      }
    } catch (error) {
      console.error('Error loading saved sessions:', error)
      this.savedSessions = []
    }
  }

  saveSessions() {
    try {
      localStorage.setItem('focusSessions', JSON.stringify(this.savedSessions))
      console.log(`Saved ${this.savedSessions.length} focus sessions to storage`)

      // Update dashboard if available
      updateDashboardWithFocusData(this.savedSessions)
    } catch (error) {
      console.error('Error saving sessions:', error)
    }
  }

  async initialize(containerElement) {
    if (!containerElement) {
      console.error('No container element provided for focus tracker')
      return false
    }

    try {
      // Create UI
      this.createUI(containerElement)

      // Setup canvas for visualization
      this.setupCanvas()

      // Show loading state
      this.showLoadingState(true)

      // Initialize TensorFlow
      try {
        await initializeTensorFlow()
        this.modelLoaded = true
      } catch (error) {
        console.error('Failed to initialize TensorFlow:', error)
        this.showLoadingState(false, error.message)
        return false
      }

      // Setup event listeners
      this.setupEventListeners()

      // Hide loading state and show main content
      this.showLoadingState(false)

      // Display previous sessions
      this.updateSessionsList()

      return true
    } catch (error) {
      console.error('Error initializing focus tracker:', error)
      this.showError(`Failed to initialize focus tracking: ${error.message}`)
      this.showLoadingState(false, error.message)
      return false
    }
  }

  createUI(containerElement) {
    containerElement.innerHTML = `
      <div class="focus-tracker">
        <div class="focus-status">
          <div id="model-loading-status" class="loading-indicator">
            <span class="material-icons rotating">sync</span>
            <p>Loading focus tracking model...</p>
          </div>
          <div id="model-error" class="error-state" style="display: none;"></div>
        </div>
        
        <div class="focus-main-content" style="display: none;">
          <div class="focus-camera-container">
            <div class="video-container">
              <video id="focus-video" width="320" height="240" autoplay muted playsinline></video>
              <canvas id="focus-overlay" width="320" height="240"></canvas>
              <div class="face-detection-indicator" id="face-indicator">
                <span class="material-icons">face</span>
              </div>
            </div>
          </div>
          
          <div class="focus-stats">
            <div class="focus-score-container">
              <div class="focus-score">
                <span id="focus-score-value">100</span>
              </div>
              <div class="focus-score-label">Focus Score</div>
            </div>
            
            <div class="focus-metrics">
              <div class="metric-item">
                <span class="material-icons">visibility</span>
                <div>
                  <div class="metric-label">Blink Rate</div>
                  <div class="metric-value"><span id="blink-rate">0</span>/min</div>
                </div>
              </div>
              
              <div class="metric-item">
                <span class="material-icons">warning</span>
                <div>
                  <div class="metric-label">Distractions</div>
                  <div class="metric-value"><span id="distraction-count">0</span></div>
                </div>
              </div>
              
              <div class="metric-item">
                <span class="material-icons">timer</span>
                <div>
                  <div class="metric-label">Session Time</div>
                  <div class="metric-value"><span id="session-time">00:00</span></div>
                </div>
              </div>
            </div>
          </div>
          
          <div class="focus-controls">
            <button id="start-tracking" class="primary-button">
              <span class="material-icons">play_arrow</span>
              Start Tracking
            </button>
            <button id="stop-tracking" class="secondary-button" disabled>
              <span class="material-icons">stop</span>
              Stop Tracking
            </button>
          </div>
          
          <div class="focus-history">
            <h3>Recent Focus Sessions</h3>
            <div id="focus-sessions-list" class="sessions-list">
              <div class="empty-state">No recent focus sessions found</div>
            </div>
            
            <div class="focus-history-controls">
              <button id="export-sessions" class="secondary-button">
                <span class="material-icons">download</span>
                Export Data
              </button>
              <label for="import-sessions" class="secondary-button upload-button">
                <span class="material-icons">upload</span>
                Import Data
              </label>
              <input type="file" id="import-sessions" accept=".json" style="display: none;">
            </div>
          </div>
        </div>
        
        <div id="focus-error" class="focus-error" style="display: none;"></div>
      </div>
    `

    // Store references to DOM elements
    this.videoElement = document.getElementById('focus-video')
    this.canvasElement = document.getElementById('focus-overlay')
    this.domElements = {
      modelLoading: document.getElementById('model-loading-status'),
      modelError: document.getElementById('model-error'),
      mainContent: document.querySelector('.focus-main-content'),
      faceIndicator: document.getElementById('face-indicator'),
      focusScore: document.getElementById('focus-score-value'),
      blinkRate: document.getElementById('blink-rate'),
      distractionCount: document.getElementById('distraction-count'),
      sessionTime: document.getElementById('session-time'),
      startButton: document.getElementById('start-tracking'),
      stopButton: document.getElementById('stop-tracking'),
      errorContainer: document.getElementById('focus-error'),
      sessionsList: document.getElementById('focus-sessions-list'),
      exportButton: document.getElementById('export-sessions'),
      importInput: document.getElementById('import-sessions')
    }
  }

  setupCanvas() {
    if (this.canvasElement) {
      this.canvasContext = this.canvasElement.getContext('2d')
    }
  }

  showLoadingState(isLoading, errorMessage = '') {
    if (
      !this.domElements.modelLoading ||
      !this.domElements.modelError ||
      !this.domElements.mainContent
    ) {
      return
    }

    if (isLoading) {
      this.domElements.modelLoading.style.display = 'flex'
      this.domElements.modelError.style.display = 'none'
      this.domElements.mainContent.style.display = 'none'
    } else if (errorMessage) {
      this.domElements.modelLoading.style.display = 'none'
      this.domElements.modelError.style.display = 'block'
      this.domElements.mainContent.style.display = 'none'

      this.domElements.modelError.innerHTML = `
        <p>Error initializing focus tracking: ${errorMessage}</p>
        <button id="retry-model-loading" class="primary-button">
          <span class="material-icons">refresh</span>
          Retry
        </button>
      `

      document.getElementById('retry-model-loading')?.addEventListener('click', () => {
        this.showLoadingState(true)
        initializeTensorFlow()
          .then(() => {
            this.modelLoaded = true
            this.showLoadingState(false)
          })
          .catch((error) => {
            this.showLoadingState(false, error.message)
          })
      })
    } else {
      this.domElements.modelLoading.style.display = 'none'
      this.domElements.modelError.style.display = 'none'
      this.domElements.mainContent.style.display = 'block'
    }
  }

  setupEventListeners() {
    // Start tracking button
    this.domElements.startButton?.addEventListener('click', () => this.startTracking())

    // Stop tracking button
    this.domElements.stopButton?.addEventListener('click', () => this.stopTracking())

    // Export sessions button
    this.domElements.exportButton?.addEventListener('click', () => this.exportSessions())

    // Import sessions input
    this.domElements.importInput?.addEventListener('change', (e) => this.importSessions(e))
  }

  updateSessionsList() {
    const sessionsList = this.domElements.sessionsList
    if (!sessionsList) return

    if (this.savedSessions.length === 0) {
      sessionsList.innerHTML = `<div class="empty-state">No recent focus sessions found</div>`
      return
    }

    // Sort sessions by date, newest first
    const sortedSessions = [...this.savedSessions].sort(
      (a, b) =>
        new Date(b.startTime || b.createdAt || 0) - new Date(a.startTime || a.createdAt || 0)
    )

    // Take only the 5 most recent sessions
    const recentSessions = sortedSessions.slice(0, 5)

    sessionsList.innerHTML = recentSessions
      .map((session) => {
        const startTime = new Date(session.startTime)
        const endTime = session.endTime ? new Date(session.endTime) : new Date()
        const duration = Math.floor((endTime - startTime) / 1000 / 60) // Duration in minutes
        const formattedDate = startTime.toLocaleDateString()
        const formattedTime = startTime.toLocaleTimeString([], {
          hour: '2-digit',
          minute: '2-digit'
        })

        return `
        <div class="session-item">
          <div class="session-date">${formattedDate}, ${formattedTime}</div>
          <div class="session-details">
            <div class="session-duration">${duration} min</div>
            <div class="session-focus">Score: ${Math.round(session.attentionScore)}</div>
          </div>
        </div>
      `
      })
      .join('')
  }

  async startTracking() {
    if (this.isTracking) return

    try {
      // Request camera access
      await this.initializeCamera()

      // Reset focus data
      this.focusData = this.resetFocusData()
      this.focusData.startTime = Date.now()

      // Update UI
      this.domElements.startButton.disabled = true
      this.domElements.stopButton.disabled = false
      if (this.domElements.faceIndicator) {
        this.domElements.faceIndicator.classList.remove('face-detected', 'no-face-detected')
      }
      this.isTracking = true

      // Start tracking loop
      this.trackingInterval = setInterval(() => this.trackFocus(), 200)

      // Start session timer
      this.timerInterval = setInterval(() => this.updateSessionTime(), 1000)

      console.log('Focus tracking started')
    } catch (error) {
      console.error('Failed to start focus tracking:', error)
      this.showError(`Failed to start tracking: ${error.message}`)
    }
  }

  async initializeCamera() {
    try {
      const constraints = {
        video: {
          facingMode: 'user',
          width: { ideal: 640 },
          height: { ideal: 480 }
        }
      }

      const stream = await navigator.mediaDevices.getUserMedia(constraints)
      this.videoElement.srcObject = stream

      // Wait for video to be ready
      return new Promise((resolve) => {
        this.videoElement.onloadedmetadata = () => {
          this.videoElement.play()
          resolve(true)
        }
      })
    } catch (error) {
      console.error('Failed to initialize camera:', error)
      throw error
    }
  }

  stopCamera() {
    if (this.videoElement && this.videoElement.srcObject) {
      const tracks = this.videoElement.srcObject.getTracks()
      tracks.forEach((track) => track.stop())
      this.videoElement.srcObject = null
    }
  }

  stopTracking() {
    if (!this.isTracking) return

    // Stop video stream
    this.stopCamera()

    // Stop intervals
    clearInterval(this.trackingInterval)
    clearInterval(this.timerInterval)

    // Update focus data
    this.focusData.endTime = Date.now()
    this.focusData.sessionDuration = (this.focusData.endTime - this.focusData.startTime) / 1000 // in seconds

    // Update UI
    this.domElements.startButton.disabled = false
    this.domElements.stopButton.disabled = true
    this.isTracking = false

    // Clear canvas
    if (this.canvasContext) {
      this.canvasContext.clearRect(0, 0, this.canvasElement.width, this.canvasElement.height)
    }

    // Save session data
    this.saveSession()

    // Final update
    this.updateStats()

    console.log('Focus tracking stopped')

    return this.focusData
  }

  saveSession() {
    // Only save sessions that lasted at least 30 seconds
    if (this.focusData.sessionDuration >= 30) {
      const sessionToSave = {
        ...this.focusData,
        id: Date.now(),
        createdAt: new Date().toISOString()
      }

      this.savedSessions.push(sessionToSave)

      // Keep only the 50 most recent sessions
      if (this.savedSessions.length > 50) {
        this.savedSessions = this.savedSessions
          .sort((a, b) => new Date(b.createdAt) - new Date(a.createdAt))
          .slice(0, 50)
      }

      // Save to localStorage
      this.saveSessions()
    }

    // Update session list
    this.updateSessionsList()
  }

  async trackFocus() {
    if (!this.isTracking || !this.modelLoaded || !faceDetector) return

    try {
      // Detect faces
      if (!this.videoElement || this.videoElement.readyState < 2) {
        return
      }

      const faces = await faceDetector.estimateFaces(this.videoElement)
      const faceDetected = faces && faces.length > 0

      // Update face detection indicator
      this.updateFaceIndicator(faceDetected)

      if (faceDetected) {
        // Draw face on canvas
        this.drawFaceLandmarks(faces[0])

        // Record face detection
        this.focusData.faceDetections.push({
          timestamp: Date.now()
        })

        // Estimate eye openness and blink detection
        const blinkData = this.estimateBlinkFromFace(faces[0])

        // Record blink event if blinking
        if (blinkData.isBlinking) {
          this.focusData.blinkEvents.push({
            timestamp: Date.now(),
            eyeOpenness: blinkData.eyeOpenness
          })
        }

        // Calculate blink rate (blinks per minute)
        const sessionDurationMinutes = (Date.now() - this.focusData.startTime) / 60000
        this.focusData.blinkRate =
          this.focusData.blinkEvents.length / Math.max(sessionDurationMinutes, 0.1)

        // Update attention score based on blink rate
        this.updateAttentionScore(blinkData.eyeOpenness, blinkData.isBlinking)
      } else {
        // No face detected - record distraction
        this.recordDistraction()

        // Clear canvas when no face is detected
        if (this.canvasContext) {
          this.canvasContext.clearRect(0, 0, this.canvasElement.width, this.canvasElement.height)
        }
      }

      // Update stats display
      this.updateStats()
    } catch (error) {
      console.error('Error during focus tracking:', error)
    }
  }

  estimateBlinkFromFace(face) {
    // Default values
    let isBlinking = false
    let eyeOpenness = 1.0

    // BlazeFace may not provide detailed eye landmarks
    // We'll approximate using the face topology and probability

    // If probability is low, consider it a blink (face not fully visible/looking away)
    if (face.box && face.box.probability) {
      // Low probability may indicate looking away or eyes closed
      if (face.box.probability < 0.85) {
        isBlinking = true
        eyeOpenness = face.box.probability * 0.5
      }
    }

    return { isBlinking, eyeOpenness }
  }

  drawFaceLandmarks(face) {
    if (!this.canvasContext || !face) return

    // Clear canvas
    this.canvasContext.clearRect(0, 0, this.canvasElement.width, this.canvasElement.height)

    // Draw bounding box if available
    if (face.box) {
      const box = face.box
      this.canvasContext.strokeStyle = '#00ff00'
      this.canvasContext.lineWidth = 2

      // Check if the box uses xMin,yMin format or x,y,width,height format
      if ('xMin' in box && 'yMin' in box && 'width' in box && 'height' in box) {
        this.canvasContext.strokeRect(box.xMin, box.yMin, box.width, box.height)
      } else if ('x' in box && 'y' in box && 'width' in box && 'height' in box) {
        this.canvasContext.strokeRect(box.x, box.y, box.width, box.height)
      }
    }

    // Draw keypoints if available
    if (face.keypoints && face.keypoints.length > 0) {
      face.keypoints.forEach((keypoint) => {
        this.canvasContext.fillStyle = '#00ffff'
        this.canvasContext.beginPath()
        this.canvasContext.arc(keypoint.x, keypoint.y, 3, 0, 2 * Math.PI)
        this.canvasContext.fill()
      })
    }
  }

  updateAttentionScore(eyeOpenness, isBlinking) {
    // Current attention score
    let score = this.focusData.attentionScore

    // Factors affecting attention score
    if (!isBlinking) {
      // Normal eye state - gradually increase score if in healthy blink rate range
      if (this.focusData.blinkRate >= 10 && this.focusData.blinkRate <= 25) {
        // Healthy blink rate (10-25 blinks per minute)
        score = Math.min(score + 0.2, 100)
      } else if (this.focusData.blinkRate < 10) {
        // Too few blinks - potential staring, slight decrease
        score = Math.max(score - 0.1, 40)
      } else if (this.focusData.blinkRate > 25) {
        // Too many blinks - potential fatigue
        score = Math.max(score - 0.2, 20)
      }
    }

    // Record score in history
    this.focusData.focusScoreHistory.push({
      timestamp: Date.now(),
      score: score
    })

    // Update score
    this.focusData.attentionScore = score
  }

  recordDistraction() {
    // Only count as distraction if we previously detected a face
    if (this.focusData.faceDetections.length > 0) {
      const lastDetection = this.focusData.faceDetections[this.focusData.faceDetections.length - 1]
      const timeSinceLastDetection = Date.now() - lastDetection.timestamp

      // If face was detected recently (within 2 seconds) but now gone, count as distraction
      if (timeSinceLastDetection < 2000) {
        this.focusData.distractions++

        // Reduce attention score for distraction
        this.focusData.attentionScore = Math.max(this.focusData.attentionScore - 5, 0)

        // Record score in history
        this.focusData.focusScoreHistory.push({
          timestamp: Date.now(),
          score: this.focusData.attentionScore
        })
      }
    }
  }

  updateFaceIndicator(faceDetected) {
    if (!this.domElements.faceIndicator) return

    this.domElements.faceIndicator.classList.remove('face-detected', 'no-face-detected')
    this.domElements.faceIndicator.classList.add(
      faceDetected ? 'face-detected' : 'no-face-detected'
    )
  }

  updateStats() {
    // Update focus score
    if (this.domElements.focusScore) {
      this.domElements.focusScore.textContent = Math.round(this.focusData.attentionScore)
    }

    // Update blink rate
    if (this.domElements.blinkRate) {
      this.domElements.blinkRate.textContent = Math.round(this.focusData.blinkRate)
    }

    // Update distraction count
    if (this.domElements.distractionCount) {
      this.domElements.distractionCount.textContent = this.focusData.distractions
    }
  }

  updateSessionTime() {
    if (!this.domElements.sessionTime) return

    const sessionDurationSeconds = Math.floor((Date.now() - this.focusData.startTime) / 1000)
    const minutes = Math.floor(sessionDurationSeconds / 60)
      .toString()
      .padStart(2, '0')
    const seconds = (sessionDurationSeconds % 60).toString().padStart(2, '0')
    this.domElements.sessionTime.textContent = `${minutes}:${seconds}`
  }

  exportSessions() {
    if (this.savedSessions.length === 0) {
      this.showError('No focus sessions to export')
      return
    }

    const dataStr = JSON.stringify(this.savedSessions, null, 2)
    const dataUri = 'data:application/json;charset=utf-8,' + encodeURIComponent(dataStr)

    const exportFileDefaultName = `focus-sessions-${new Date().toISOString().slice(0, 10)}.json`

    const linkElement = document.createElement('a')
    linkElement.setAttribute('href', dataUri)
    linkElement.setAttribute('download', exportFileDefaultName)
    linkElement.style.display = 'none'
    document.body.appendChild(linkElement) // Required for Firefox

    linkElement.click()

    document.body.removeChild(linkElement)
  }

  importSessions(fileInputEvent) {
    try {
      const file = fileInputEvent.target.files[0]
      if (!file) {
        return
      }

      const reader = new FileReader()

      reader.onload = (event) => {
        try {
          const importedSessions = JSON.parse(event.target.result)

          if (!Array.isArray(importedSessions)) {
            throw new Error('Invalid format: imported data is not an array')
          }

          const validSessions = importedSessions.filter((session) => {
            return (
              session.startTime &&
              (session.endTime || session.sessionDuration) &&
              typeof session.attentionScore === 'number'
            )
          })

          if (validSessions.length === 0) {
            throw new Error('No valid focus sessions found in the imported file')
          }

          // Merge with existing sessions, avoiding duplicates by ID
          const existingIds = new Set(this.savedSessions.map((s) => s.id))

          this.savedSessions = [
            ...this.savedSessions,
            ...validSessions.filter((s) => !existingIds.has(s.id))
          ]

          // Sort and limit to 50 sessions
          this.savedSessions = this.savedSessions
            .sort((a, b) => new Date(b.startTime) - new Date(a.startTime))
            .slice(0, 50)

          this.saveSessions()
          this.updateSessionsList()

          this.showNotification(`Successfully imported ${validSessions.length} focus sessions`)
        } catch (error) {
          console.error('Error parsing imported file:', error)
          this.showError(`Error importing focus sessions: ${error.message}`)
        }
      }

      reader.onerror = () => {
        this.showError('Error reading the file')
      }

      reader.readAsText(file)
    } catch (error) {
      console.error('Error importing focus sessions:', error)
      this.showError(`Error importing focus sessions: ${error.message}`)
    }
  }

  showError(message) {
    if (!this.domElements.errorContainer) return

    this.domElements.errorContainer.textContent = message
    this.domElements.errorContainer.style.display = 'block'

    setTimeout(() => {
      this.domElements.errorContainer.style.display = 'none'
    }, 5000)
  }

  showNotification(message) {
    const notification = document.createElement('div')
    notification.className = 'notification'
    notification.textContent = message

    document.body.appendChild(notification)

    setTimeout(() => {
      notification.classList.add('show')
    }, 10)

    setTimeout(() => {
      notification.classList.remove('show')
      setTimeout(() => {
        document.body.removeChild(notification)
      }, 300)
    }, 3000)
  }
}

function updateDashboardWithFocusData(sessions) {
  if (!sessions || sessions.length === 0) return

  // Calculate total study time (in hours)
  const totalStudyTimeHours = sessions.reduce((total, session) => {
    const duration = session.sessionDuration || (session.endTime - session.startTime) / 1000 / 3600
    return total + duration
  }, 0)

  // Calculate average focus score
  const avgFocusScore =
    sessions.reduce((total, session) => total + session.attentionScore, 0) / sessions.length

  // Find completed modules (sessions with score > 70)
  const completedModules = sessions.filter((session) => session.attentionScore > 70).length

  // Update dashboard UI if elements exist
  const studyTimeElement = document.querySelector('.stat-card:nth-child(1) .stat-value')
  const avgFocusElement = document.querySelector('.stat-card:nth-child(2) .stat-value')
  const modulesElement = document.querySelector('.stat-card:nth-child(3) .stat-value')

  if (studyTimeElement) {
    studyTimeElement.textContent = `${totalStudyTimeHours.toFixed(1)}h`
  }

  if (avgFocusElement) {
    avgFocusElement.textContent = `${Math.round(avgFocusScore)}%`
  }

  if (modulesElement) {
    modulesElement.textContent = completedModules.toString()
  }

  // Update recent sessions list in dashboard
  updateRecentSessionsList(sessions)
}

// Update recent sessions list in dashboard
function updateRecentSessionsList(sessions) {
  const recentSessionsList = document.querySelector('.sessions-list')
  if (!recentSessionsList) return

  if (sessions.length === 0) {
    recentSessionsList.innerHTML = `
      <p class="empty-state">
        No recent study sessions found. Start tracking your focus to see data here.
      </p>
    `
    return
  }

  // Sort sessions by date, newest first
  const sortedSessions = [...sessions].sort(
    (a, b) => new Date(b.startTime || b.createdAt || 0) - new Date(a.startTime || a.createdAt || 0)
  )

  // Take the 5 most recent sessions
  const recentSessions = sortedSessions.slice(0, 5)

  recentSessionsList.innerHTML = recentSessions
    .map((session) => {
      const startTime = new Date(session.startTime)
      const formattedDate = startTime.toLocaleDateString()
      const formattedTime = startTime.toLocaleTimeString([], { hour: '2-digit', minute: '2-digit' })
      const duration = Math.round((session.endTime - session.startTime) / 1000 / 60) // Duration in minutes

      return `
      <div class="session-item">
        <div class="session-date">
          <span class="material-icons">event</span>
          ${formattedDate}, ${formattedTime}
        </div>
        <div class="session-details">
          <div class="session-duration">
            <span class="material-icons">timer</span>
            ${duration} min
          </div>
          <div class="session-focus">
            <span class="material-icons">psychology</span>
            Score: ${Math.round(session.attentionScore)}%
          </div>
        </div>
      </div>
    `
    })
    .join('')
}

// Main function to initialize focus tracking
async function initializeFocusTracking() {
  const focusContainer = document.getElementById('focus-tracking-container')
  if (!focusContainer) {
    console.error('Focus tracking container not found')
    return
  }

  // Create focus tracker if not exists
  if (!window.focusTracker) {
    window.focusTracker = new FocusTracker()
    await window.focusTracker.initialize(focusContainer)
  }
}

// Load focus sessions from local storage and update the dashboard
function loadAndUpdateFocusSessions() {
  try {
    const savedSessions = localStorage.getItem('focusSessions')
    if (savedSessions) {
      const sessions = JSON.parse(savedSessions)
      console.log(`Loaded ${sessions.length} focus sessions from storage`)

      // Update dashboard with loaded sessions
      updateDashboardWithFocusData(sessions)
      return sessions
    }
  } catch (error) {
    console.error('Error loading focus sessions:', error)
  }
  return []
}

// Export focus sessions to a JSON file

// Import focus sessions from a JSON file

// Initialize focus tracker instance
let focusTracker = null

// Update recent sessions list in dashboard

// Enhanced curriculum generation using TensorFlow
async function createCurriculumModel() {
  // Create a simple model for prioritizing assignments
  const model = tf.sequential()

  model.add(
    tf.layers.dense({
      units: 10,
      activation: 'relu',
      inputShape: [5] // Complexity, time required, due date, etc.
    })
  )

  model.add(
    tf.layers.dense({
      units: 5,
      activation: 'relu'
    })
  )

  model.add(
    tf.layers.dense({
      units: 1,
      activation: 'sigmoid' // Priority score between 0 and 1
    })
  )

  model.compile({
    optimizer: tf.train.adam(0.01),
    loss: 'binaryCrossentropy',
    metrics: ['accuracy']
  })

  return model
}

// Extract features from course data for AI-based curriculum generation
function extractFeaturesFromCourseData(courses) {
  return courses.reduce((allFeatures, course) => {
    if (!course.courseWork || course.courseWork.length === 0) {
      return allFeatures
    }

    const courseFeatures = course.courseWork.map((work) => {
      // Calculate assignment complexity based on description length, title, etc.
      const complexityScore = calculateAssignmentComplexity(work)

      // Calculate estimated time required
      const timeRequired = estimateTimeRequired(work)

      // Calculate due window (days until due)
      const dueWindow = calculateDueWindow(work)

      // Calculate priority level
      const priorityLevel = calculatePriorityLevel(work, complexityScore, dueWindow)

      return {
        courseId: course.id,
        courseName: course.name,
        workId: work.id,
        workTitle: work.title,
        workType: work.workType || 'ASSIGNMENT',
        assignmentComplexity: complexityScore,
        timeRequired,
        dueWindow,
        priorityLevel,
        dueDate: work.dueDate ? createDateFromDueDate(work.dueDate) : null,
        originalWork: work
      }
    })

    return [...allFeatures, ...courseFeatures]
  }, [])
}

// Calculate assignment complexity score
function calculateAssignmentComplexity(work) {
  let complexity = 0

  // Base complexity by work type
  switch (work.workType) {
    case 'ASSIGNMENT':
      complexity = 3
      break
    case 'SHORT_ANSWER_QUESTION':
      complexity = 2
      break
    case 'MULTIPLE_CHOICE_QUESTION':
      complexity = 1
      break
    case 'QUIZ':
      complexity = 4
      break
    case 'TEST':
      complexity = 5
      break
    default:
      complexity = 2
  }

  // Add complexity based on description length if available
  if (work.description) {
    // Longer descriptions usually mean more complex assignments
    complexity += Math.min(work.description.length / 200, 3)
  }

  // Normalize to 0-1 range
  return Math.min(complexity / 10, 1)
}

// Estimate time required for assignment
function estimateTimeRequired(work) {
  let baseTime = 0 // in hours

  // Base time by work type
  switch (work.workType) {
    case 'ASSIGNMENT':
      baseTime = 1.5
      break
    case 'SHORT_ANSWER_QUESTION':
      baseTime = 0.5
      break
    case 'MULTIPLE_CHOICE_QUESTION':
      baseTime = 0.25
      break
    case 'QUIZ':
      baseTime = 1
      break
    case 'TEST':
      baseTime = 2
      break
    default:
      baseTime = 1
  }

  // Adjust based on description length
  if (work.description) {
    baseTime += Math.min(work.description.length / 500, 1)
  }

  // Normalize to 0-1 range (assuming max 5 hours)
  return Math.min(baseTime / 5, 1)
}

// Calculate due window (days until due)
function calculateDueWindow(work) {
  if (!work.dueDate) {
    return 1 // Far in the future if no due date
  }

  const today = new Date()
  const dueDate = createDateFromDueDate(work.dueDate)
  const diffTime = dueDate - today
  const diffDays = Math.ceil(diffTime / (1000 * 60 * 60 * 24))

  // Normalize to 0-1 range (0 = due today, 1 = due in 14+ days)
  return Math.max(0, Math.min(diffDays / 14, 1))
}

// Calculate priority level
function calculatePriorityLevel(work, complexity, dueWindow) {
  // Priority increases with complexity and decreases with due window
  // Due window has more weight (urgent items are higher priority)
  return complexity * 0.3 + (1 - dueWindow) * 0.7
}

// Generate smart curriculum using TensorFlow model
async function generateSmartCurriculum(coursesData, userPreferences = {}) {
  try {
    // Extract features from course data
    const features = extractFeaturesFromCourseData(coursesData)

    if (features.length === 0) {
      return { success: false, message: 'No course work available to generate curriculum' }
    }

    // Set default preferences if not provided
    const preferences = {
      preferredDifficulty: 0.5, // Medium difficulty
      availableHoursPerWeek: 10, // Default 10 hours/week
      prioritizeDeadlines: true,
      ...userPreferences
    }

    // Load TensorFlow.js if not already loaded
    if (!window.tf) {
      await import('@tensorflow/tfjs')
    }

    // Create or load the model
    const model = await createCurriculumModel()

    // Calculate optimal study plan
    const studyPlan = optimizeStudyPlan(features, preferences)

    // Create a weekly schedule
    const weeklySchedule = createWeeklySchedule(studyPlan, coursesData)

    return {
      success: true,
      weeklySchedule,
      totalAssignments: features.length,
      totalEstimatedHours: calculateTotalHours(studyPlan),
      courseBreakdown: calculateCourseBreakdown(studyPlan)
    }
  } catch (error) {
    console.error('Error generating smart curriculum:', error)
    return {
      success: false,
      message: `Failed to generate curriculum: ${error.message}`
    }
  }
}

// Optimize study plan based on features and preferences
function optimizeStudyPlan(features, preferences) {
  // Sort features by priority
  let sortedFeatures = [...features]

  if (preferences.prioritizeDeadlines) {
    // Prioritize by due date first, then by complexity
    sortedFeatures.sort((a, b) => {
      // If both have due dates, sort by due date
      if (a.dueDate && b.dueDate) {
        return a.dueDate - b.dueDate
      }
      // If only one has a due date, prioritize it
      if (a.dueDate) return -1
      if (b.dueDate) return 1

      // If neither has a due date, sort by complexity based on preference
      if (preferences.preferredDifficulty >= 0.5) {
        // Prefer more complex assignments
        return b.assignmentComplexity - a.assignmentComplexity
      } else {
        // Prefer less complex assignments
        return a.assignmentComplexity - b.assignmentComplexity
      }
    })
  } else {
    // Sort by calculated priority level
    sortedFeatures.sort((a, b) => b.priorityLevel - a.priorityLevel)
  }

  return sortedFeatures
}

// Create weekly schedule from optimized study plan
function createWeeklySchedule(studyPlan, originalCourseData) {
  const weeklySchedule = []
  const daysOfWeek = 7

  // Initialize schedule for 4 weeks
  for (let week = 0; week < 4; week++) {
    const weekStart = new Date()
    weekStart.setDate(weekStart.getDate() + week * 7)

    const weekEnd = new Date(weekStart)
    weekEnd.setDate(weekEnd.getDate() + 6)

    weeklySchedule.push({
      week: week + 1,
      startDate: weekStart,
      endDate: weekEnd,
      days: []
    })

    // Initialize days for the week
    for (let day = 0; day < daysOfWeek; day++) {
      const dayDate = new Date(weekStart)
      dayDate.setDate(dayDate.getDate() + day)

      weeklySchedule[week].days.push({
        day,
        date: dayDate,
        assignments: []
      })
    }
  }

  // Distribute assignments across the schedule
  let currentWeek = 0
  let currentDay = 0
  let currentDayHours = 0
  const maxHoursPerDay = 3 // Configurable

  studyPlan.forEach((assignment) => {
    const estimatedHours = assignment.timeRequired * 5 // Convert from normalized value

    // Check if we need to move to the next day
    if (currentDayHours + estimatedHours > maxHoursPerDay) {
      currentDay = (currentDay + 1) % daysOfWeek
      currentDayHours = 0

      // Check if we need to move to the next week
      if (currentDay === 0) {
        currentWeek = (currentWeek + 1) % 4
      }
    }

    // Add assignment to the schedule
    weeklySchedule[currentWeek].days[currentDay].assignments.push({
      id: assignment.workId,
      title: assignment.workTitle,
      courseId: assignment.courseId,
      courseName: assignment.courseName,
      estimatedHours,
      dueDate: assignment.dueDate,
      type: assignment.workType,
      complexity: assignment.assignmentComplexity
    })

    // Update current day hours
    currentDayHours += estimatedHours
  })

  return weeklySchedule
}

// Calculate total estimated hours for the curriculum
function calculateTotalHours(studyPlan) {
  return studyPlan.reduce((total, assignment) => {
    return total + assignment.timeRequired * 5 // Convert from normalized value
  }, 0)
}

// Calculate course breakdown for the curriculum
function calculateCourseBreakdown(studyPlan) {
  const courseData = {}

  studyPlan.forEach((assignment) => {
    if (!courseData[assignment.courseName]) {
      courseData[assignment.courseName] = {
        assignmentCount: 0,
        totalHours: 0
      }
    }

    courseData[assignment.courseName].assignmentCount++
    courseData[assignment.courseName].totalHours += assignment.timeRequired * 5
  })

  return Object.entries(courseData).map(([courseName, data]) => ({
    courseName,
    assignmentCount: data.assignmentCount,
    totalHours: data.totalHours
  }))
}

// Initialize the application
async function initApp() {
  console.log('Initializing application...')

  try {
    // Check for redirect result first
    console.log('Checking for auth redirect result')
    const redirectUser = await handleRedirectResult()
    if (redirectUser) {
      console.log('User authenticated via redirect')
    }

    function initFocusTracking() {
      // Load and update sessions on startup
      loadAndUpdateFocusSessions()

      // Add event listeners for import/export buttons
      document.getElementById('export-sessions')?.addEventListener('click', exportFocusSessions)
      document.getElementById('import-sessions')?.addEventListener('change', importFocusSessions)

      // Focus section integration
      document.querySelector('[data-section="focus"]')?.addEventListener('click', () => {
        // Initialize focus tracking when navigating to the focus section
        initializeFocusTracking()
      })
    }

    // Initialize theme
    themeManager.initialize()

    // Load focus sessions
    loadFocusSessions()

    // Initialize UI elements
    createFocusChart()
    initNavigation()
    initSettings()
    initWindowControls()
    setupCheckboxListeners()

    // Initialize auth listeners
    initializeAuthUI()

    // Debug token status
    const token = localStorage.getItem('googleClassroomToken')
    console.log('Token exists on startup:', !!token)

    if (token) {
      try {
        // Verify token is still valid
        await classroomService.testToken()
        console.log('Token is valid')
      } catch (error) {
        console.warn('Token validation failed:', error.message)
        // Don't remove the token here, let the API call handle that
      }
    }

    // Update dashboard with focus session data
    const sessions = loadFocusSessions()
    updateDashboardWithFocusData(sessions)
  } catch (error) {
    console.error('Error during app initialization:', error)
  }
}

async function testClassroomAPI() {
  const token = localStorage.getItem('googleClassroomToken')
  if (!token) {
    console.log('No token available for Classroom API test')
    return
  }

  console.log('Testing Classroom API with token')
  try {
    const response = await fetch(
      'https://classroom.googleapis.com/v1/courses?courseStates=ACTIVE',
      {
        headers: {
          Authorization: `Bearer ${token}`
        }
      }
    )

    if (!response.ok) {
      console.error('Classroom API test failed with status:', response.status)
      const errorText = await response.text()
      console.error('Error response:', errorText)

      // If token is invalid, remove it
      if (response.status === 401) {
        console.log('Token appears to be invalid or expired, removing it')
        localStorage.removeItem('googleClassroomToken')
        // Optionally notify the user they need to sign in again
        updateUI(null) // Update UI to show user is not logged in
      }

      return
    }

    const data = await response.json()
    console.log('Classroom API test successful, courses:', data)
  } catch (error) {
    console.error('Classroom API test error:', error)
  }
}

// Set up Firebase auth state listener
if (auth) {
  onAuthStateChanged(auth, (user) => {
    console.log('Auth state changed:', user ? 'User signed in' : 'User signed out')

    // Update authService state
    authService.user = user

    // Check token status whenever auth state changes
    if (user) {
      console.log('User signed in, checking token')
      const token = localStorage.getItem('googleClassroomToken')
      console.log('Token in localStorage:', !!token)

      if (!token) {
        console.warn('User is signed in but no token is available')
        // May need to re-authenticate in this case
      } else {
        testClassroomAPI()
      }
    }

    // Update UI
    updateUI(user)

    // Notify auth listeners
    authService.notifyListeners()
  })
}

function initializeAuthUI() {
  const userSection = document.getElementById('user-section')
  const userAvatar = document.getElementById('user-avatar')
  const userName = document.getElementById('user-name')
  const loginButton = document.getElementById('login-button')
  const logoutButton = document.getElementById('logout-button')
  const curriculumLoginButton = document.getElementById('curriculum-login-button')

  console.log('Auth elements:', {
    userSection: !!userSection,
    userAvatar: !!userAvatar,
    userName: !!userName,
    loginButton: !!loginButton,
    logoutButton: !!logoutButton,
    curriculumLoginButton: !!curriculumLoginButton
  })

  // Handle login clicks
  if (loginButton) {
    loginButton.addEventListener('click', () => {
      console.log('Login button clicked')
      showAccountSelectionModal() // Just show the modal, don't call login directly
    })
  }

  if (curriculumLoginButton) {
    curriculumLoginButton.addEventListener('click', () => {
      console.log('Curriculum login button clicked')
      showAccountSelectionModal() // Just show the modal, don't call login directly
    })
  }

  // Handle logout
  if (logoutButton) {
    logoutButton.addEventListener('click', async () => {
      console.log('Logout button clicked')
      try {
        await authService.logout()
      } catch (error) {
        console.error('Logout failed:', error)
        alert(`Logout failed: ${error.message}`)
      }
    })
  }
}

function initializeFocusChart() {
  console.log('Initializing focus chart...')
  const chartElement = document.getElementById('focus-chart')

  if (!chartElement) {
    console.warn('Focus chart container not found')
    return
  }

  // Load focus session data
  const sessions = loadFocusSessions()

  if (sessions && sessions.length > 0) {
    console.log(`Creating chart with ${sessions.length} sessions`)
    updateFocusChart(sessions)
  } else {
    console.log('No session data available, creating placeholder chart')
    createPlaceholderChart(chartElement)
  }
}

// Ensure D3.js is loaded before creating charts
function createFocusChart() {
  // Check if D3.js is already loaded
  if (window.d3) {
    initializeFocusChart()
  } else {
    // D3.js needs to be loaded
    console.log('D3.js not loaded, attempting to load it...')

    // Try to load D3.js dynamically
    const script = document.createElement('script')
    script.src = 'https://cdn.jsdelivr.net/npm/d3@7/dist/d3.min.js'
    script.async = true
    script.onload = () => {
      console.log('D3.js loaded successfully')
      initializeFocusChart()
    }
    script.onerror = () => {
      console.error('Failed to load D3.js')
      // Show a message in the chart area
      const chartElement = document.getElementById('focus-chart')
      if (chartElement) {
        chartElement.innerHTML = '<div class="chart-error">Chart library could not be loaded</div>'
      }
    }

    document.head.appendChild(script)
  }
}
// Make sure the chart updates when the window is resized
window.addEventListener(
  'resize',
  debounce(() => {
    // Only update if chart is visible (in active section)
    const chartElement = document.getElementById('focus-chart')
    const dashboardSection = document.getElementById('dashboard-section')

    if (chartElement && dashboardSection && dashboardSection.classList.contains('active')) {
      console.log('Window resized, updating chart')
      initializeFocusChart()
    }
  }, 250)
)

// Load curriculum data from Google Classroom
async function loadCurriculumData() {
  if (!authService.isLoggedIn()) {
    console.log('Not logged in, cannot load curriculum data')
    return
  }

  const token = localStorage.getItem('googleClassroomToken')
  if (!token) {
    console.error('No access token found. Please sign in again.')
    return
  }

  const loadingIndicator = document.getElementById('curriculum-loading')
  const curriculumContent = document.getElementById('curriculum-content')
  const notLoggedIn = document.getElementById('curriculum-not-logged-in')
  const coursesContainer = document.getElementById('courses-container')
  const generateButtonContainer =
    document.getElementById('generate-button-container') || createGenerateButtonContainer()

  if (!loadingIndicator || !curriculumContent || !notLoggedIn || !coursesContainer) {
    console.error('Required curriculum DOM elements not found')
    return
  }

  // Show loading, hide other sections
  loadingIndicator.style.display = 'flex'
  curriculumContent.style.display = 'none'
  notLoggedIn.style.display = 'none'
  generateButtonContainer.style.display = 'none'

  try {
    console.log('Fetching courses with token...')
    const courses = await classroomService.fetchCourses()

    // Clear existing courses
    coursesContainer.innerHTML = ''

    if (!courses || courses.length === 0) {
      console.log('No courses found, showing empty state')
      coursesContainer.innerHTML = `
        <div class="empty-state">
          <p>No active courses found in your Google Classroom account.</p>
          <p>Make sure you have active courses in Google Classroom and that you've granted the necessary permissions.</p>
          <button class="primary-button" id="retry-classroom">
            <span class="material-icons">refresh</span>
            Retry
          </button>
        </div>
      `

      document.getElementById('retry-classroom')?.addEventListener('click', () => {
        loadCurriculumData()
      })
    } else {
      console.log(`Displaying ${courses.length} courses`)

      // Let's also prefetch coursework for all courses to make sure the API is working
      console.log('Pre-fetching coursework for all courses...')
      for (const course of courses) {
        try {
          console.log(`Pre-fetching coursework for course ${course.id}`)
          const coursework = await classroomService.fetchCourseWork(course.id)
          // Store the coursework with the course object for later use
          course.courseWork = coursework
          console.log(
            `Successfully fetched ${coursework.length} coursework items for ${course.name}`
          )
        } catch (error) {
          console.error(`Error pre-fetching coursework for course ${course.id}:`, error)
          // Don't fail the whole process, just log the error
          course.courseWork = []
          course.courseWorkError = error.message
        }
      }

      // Add a "Select All" option
      const selectAllContainer = document.createElement('div')
      selectAllContainer.className = 'select-all-container'
      selectAllContainer.innerHTML = `
        <label class="select-all-label">
          <input type="checkbox" id="select-all-courses" class="course-checkbox">
          <span>Select All Courses</span>
        </label>
      `
      coursesContainer.appendChild(selectAllContainer)

      // Display each course with checkbox
      courses.forEach((course) => {
        const courseCard = createCourseCard(course)
        coursesContainer.appendChild(courseCard)
      })

      // Add event listeners for checkboxes
      setupCheckboxListeners()

      // Add event listeners for view details buttons
      document.querySelectorAll('.view-details-btn').forEach((button) => {
        button.addEventListener('click', (e) => {
          e.stopPropagation()
          const courseId = button.dataset.courseId
          viewCourseDetails(courseId)
        })
      })
    }

    // Hide loading, show content
    loadingIndicator.style.display = 'none'
    curriculumContent.style.display = 'block'
  } catch (error) {
    console.error('Error loading curriculum data:', error)

    // Show error state
    loadingIndicator.style.display = 'none'
    curriculumContent.style.display = 'block'
    coursesContainer.innerHTML = `
      <div class="error-state">
        <p>Error loading your Google Classroom courses: ${error.message}</p>
        <button class="primary-button" id="retry-classroom">
          <span class="material-icons">refresh</span>
          Retry
        </button>
        <button class="secondary-button" id="relogin-classroom">
          <span class="material-icons">login</span>
          Sign In Again
        </button>
      </div>
    `

    document.getElementById('retry-classroom')?.addEventListener('click', () => {
      loadCurriculumData()
    })

    document.getElementById('relogin-classroom')?.addEventListener('click', async () => {
      try {
        localStorage.removeItem('googleClassroomToken')
        await authService.login()
      } catch (loginError) {
        console.error('Failed to re-login:', loginError)
        alert(`Failed to sign in: ${loginError.message}`)
      }
    })
  }
}

function createCourseCard(course) {
  const courseCard = document.createElement('div')
  courseCard.className = 'course-card'
  courseCard.dataset.courseId = course.id

  courseCard.innerHTML = `
    <div class="course-header">
      <label class="course-select" title="Select this course">
        <input type="checkbox" class="course-checkbox" data-course-id="${course.id}">
        <span class="checkmark"></span>
      </label>
      <div class="course-name">${course.name}</div>
    </div>
    <div class="course-section">${course.section || ''}</div>
    <div class="course-description">${course.description || 'No description available'}</div>
    <button class="view-details-btn" data-course-id="${course.id}">
      <span class="material-icons">visibility</span>
      View Details
    </button>
  `

  return courseCard
}

function createGenerateButtonContainer() {
  const curriculumSection = document.getElementById('curriculum-section')
  const container = document.createElement('div')
  container.id = 'generate-button-container'
  container.className = 'generate-button-container'
  container.style.display = 'none'

  if (curriculumSection) {
    curriculumSection.appendChild(container)
  }

  return container
}

// Updated setupCheckboxListeners function to fix checkbox interactions
function setupCheckboxListeners() {
  // Select All checkbox
  const selectAllCheckbox = document.getElementById('select-all-courses')
  const courseCheckboxes = document.querySelectorAll('.course-checkbox:not(#select-all-courses)')

  if (selectAllCheckbox) {
    selectAllCheckbox.addEventListener('change', function () {
      courseCheckboxes.forEach((checkbox) => {
        checkbox.checked = this.checked
      })
      updateGenerateButton()
    })

    // Make sure the label click is propagated to the checkbox
    const selectAllLabel = selectAllCheckbox.closest('.select-all-label')
    if (selectAllLabel) {
      selectAllLabel.addEventListener('click', (e) => {
        // This prevents the card click handler from toggling it again
        e.stopPropagation()
      })
    }
  }

  // Individual course checkboxes
  courseCheckboxes.forEach((checkbox) => {
    checkbox.addEventListener('change', function () {
      updateGenerateButton()

      // Update "Select All" checkbox state
      if (selectAllCheckbox) {
        const allChecked = Array.from(courseCheckboxes).every((cb) => cb.checked)
        const someChecked = Array.from(courseCheckboxes).some((cb) => cb.checked)

        selectAllCheckbox.checked = allChecked
        selectAllCheckbox.indeterminate = someChecked && !allChecked
      }
    })

    // Make sure the label click is propagated to the checkbox
    const checkboxLabel = checkbox.closest('.course-select')
    if (checkboxLabel) {
      checkboxLabel.addEventListener('click', (e) => {
        // This prevents the card click handler from toggling it again
        e.stopPropagation()
      })
    }
  })

  // Update the card click handler to not trigger when clicking on buttons or labels
  document.querySelectorAll('.course-card').forEach((card) => {
    card.addEventListener('click', (e) => {
      // Only handle card clicks if not clicking on a button, checkbox, or label
      if (
        !e.target.closest('.view-details-btn') &&
        !e.target.closest('.course-select') &&
        !e.target.closest('.course-checkbox')
      ) {
        const checkbox = card.querySelector('.course-checkbox')
        if (checkbox) {
          checkbox.checked = !checkbox.checked

          // Trigger change event
          const event = new Event('change')
          checkbox.dispatchEvent(event)
        }
      }
    })
  })

  // Add specific handler for the checkmark spans
  document.querySelectorAll('.checkmark').forEach((checkmark) => {
    checkmark.addEventListener('click', (e) => {
      // Find the associated checkbox
      const checkbox = e.target.closest('.course-select').querySelector('.course-checkbox')
      if (checkbox) {
        // Toggle checkbox
        checkbox.checked = !checkbox.checked

        // Trigger change event
        const event = new Event('change')
        checkbox.dispatchEvent(event)

        // Prevent card click from handling this
        e.stopPropagation()
      }
    })
  })

  // Ensure the "View Details" buttons don't toggle checkboxes
  document.querySelectorAll('.view-details-btn').forEach((button) => {
    button.addEventListener('click', (e) => {
      e.stopPropagation()
      const courseId = button.dataset.courseId
      viewCourseDetails(courseId)
    })
  })
}

function updateGenerateButton() {
  const generateButtonContainer = document.getElementById('generate-button-container')
  const selectedCourses = getSelectedCourses()

  if (!generateButtonContainer) {
    return
  }

  if (selectedCourses.length > 0) {
    generateButtonContainer.style.display = 'block'
    generateButtonContainer.innerHTML = `
      <div class="selected-count">${selectedCourses.length} course${selectedCourses.length === 1 ? '' : 's'} selected</div>
      <div class="generate-buttons">
        <button id="generate-smart-curriculum-btn" class="primary-button">
          <span class="material-icons">psychology</span>
          Smart Curriculum
        </button>
      </div>
    `

    // Add event listener for generate button
    document.getElementById('generate-curriculum-btn')?.addEventListener('click', () => {
      generateCurriculum(selectedCourses, false) // Regular generation
    })

    // Add event listener for smart generate button
    document.getElementById('generate-smart-curriculum-btn')?.addEventListener('click', () => {
      generateCurriculum(selectedCourses, true) // Smart AI-based generation
    })
  } else {
    generateButtonContainer.style.display = 'none'
  }
}

function getSelectedCourses() {
  const selectedCheckboxes = document.querySelectorAll(
    '.course-checkbox:checked:not(#select-all-courses)'
  )
  return Array.from(selectedCheckboxes).map((checkbox) => checkbox.dataset.courseId)
}

async function generateCurriculum(courseIds, useSmart = false) {
  if (!courseIds || courseIds.length === 0) {
    alert('Please select at least one course to generate a curriculum.')
    return
  }

  const generateButton = document.getElementById(
    useSmart ? 'generate-smart-curriculum-btn' : 'generate-curriculum-btn'
  )
  const generateButtonContainer = document.getElementById('generate-button-container')

  if (generateButton) {
    // Show loading state
    generateButton.disabled = true
    generateButton.innerHTML = `
      <span class="material-icons rotating">sync</span>
      Generating...
    `
  }

  try {
    // Show loading overlay
    const loadingOverlay = document.createElement('div')
    loadingOverlay.className = 'loading-overlay'
    loadingOverlay.innerHTML = `
      <div class="loading-content">
        <span class="material-icons rotating">psychology</span>
        <p>${useSmart ? 'Analyzing course data and generating smart curriculum...' : 'Generating curriculum...'}</p>
      </div>
    `
    document.body.appendChild(loadingOverlay)

    // Collect course details for selected courses
    const selectedCourses = []
    for (const courseId of courseIds) {
      try {
        const courseWork = await classroomService.fetchCourseWork(courseId)
        const courseElement = document.querySelector(`.course-card[data-course-id="${courseId}"]`)
        const courseName =
          courseElement?.querySelector('.course-name')?.textContent || 'Unknown Course'

        selectedCourses.push({
          id: courseId,
          name: courseName,
          courseWork: courseWork
        })
      } catch (error) {
        console.error(`Error fetching course work for course ${courseId}:`, error)
      }
    }

    // Generate curriculum based on method
    if (useSmart) {
      // Get focus sessions for preferences
      const focusSessions = loadFocusSessions()

      // Extract user preferences
      const userPreferences = extractUserPreferencesFromFocusSessions(focusSessions)

      // Generate smart curriculum
      const smartResult = await generateSmartCurriculum(selectedCourses, userPreferences)

      if (smartResult.success) {
        showSmartCurriculum(selectedCourses, smartResult)
      } else {
        alert(smartResult.message || 'Failed to generate smart curriculum')
      }
    } else {
      // Show normal curriculum
      showGeneratedCurriculum(selectedCourses)
    }

    // Remove loading overlay
    document.body.removeChild(loadingOverlay)
  } catch (error) {
    console.error('Error generating curriculum:', error)
    alert(`Failed to generate curriculum: ${error.message}`)

    // Remove any loading overlay
    const existingOverlay = document.querySelector('.loading-overlay')
    if (existingOverlay) {
      document.body.removeChild(existingOverlay)
    }
  } finally {
    if (generateButton) {
      // Reset button state
      generateButton.disabled = false
      generateButton.innerHTML = useSmart
        ? `<span class="material-icons">psychology</span> Smart Curriculum`
        : `<span class="material-icons">auto_awesome</span> Generate Curriculum`
    }
  }
}

// Extract user preferences from focus sessions
function extractUserPreferencesFromFocusSessions(sessions) {
  if (!sessions || sessions.length === 0) {
    return {
      preferredDifficulty: 0.5, // Default medium difficulty
      availableHoursPerWeek: 10, // Default 10 hours/week
      prioritizeDeadlines: true
    }
  }

  // Calculate average session duration
  const avgSessionDuration =
    sessions.reduce((total, session) => {
      const duration = (session.endTime - session.startTime) / (1000 * 60 * 60) // hours
      return total + duration
    }, 0) / sessions.length

  // Calculate average attention score
  const avgAttentionScore =
    sessions.reduce((total, session) => {
      return total + session.attentionScore
    }, 0) / sessions.length

  // Estimate available time per week based on past sessions
  const sessionsPerWeek = Math.min(sessions.length / 4, 5) // Assume data from last 4 weeks, max 5 sessions/week
  const availableHoursPerWeek = Math.max(5, Math.min(20, sessionsPerWeek * avgSessionDuration))

  // Determine preferred difficulty based on attention score
  // Higher attention score = can handle higher difficulty
  const preferredDifficulty =
    avgAttentionScore >= 80
      ? 0.8
      : avgAttentionScore >= 60
        ? 0.6
        : avgAttentionScore >= 40
          ? 0.4
          : 0.3

  return {
    preferredDifficulty,
    availableHoursPerWeek,
    prioritizeDeadlines: true // Default to prioritizing deadlines
  }
}

// Display smart curriculum
function showSmartCurriculum(courses, smartResult) {
  // Hide courses container and show curriculum view
  const coursesContainer = document.getElementById('courses-container')
  const generateButtonContainer = document.getElementById('generate-button-container')

  if (coursesContainer) {
    coursesContainer.style.display = 'none'
  }

  if (generateButtonContainer) {
    generateButtonContainer.style.display = 'none'
  }

  // Create curriculum container if it doesn't exist
  let curriculumContainer = document.getElementById('generated-curriculum-container')
  if (!curriculumContainer) {
    curriculumContainer = document.createElement('div')
    curriculumContainer.id = 'generated-curriculum-container'
    curriculumContainer.className = 'generated-curriculum-container'

    const curriculumContent = document.getElementById('curriculum-content')
    if (curriculumContent) {
      curriculumContent.appendChild(curriculumContainer)
    }
  }

  // Get course and assignment counts
  const courseCount = courses.length
  const totalAssignments = courses.reduce(
    (total, course) => total + (course.courseWork?.length || 0),
    0
  )

  // Generate schedule weeks HTML
  const scheduleWeeksHTML = smartResult.weeklySchedule
    .map((week) => {
      return `
      <div class="schedule-week">
        <h4>Week ${week.week}: ${formatDateShort(week.startDate)} - ${formatDateShort(week.endDate)}</h4>
        <div class="schedule-days">
          ${week.days
            .map((day) => {
              const dayName = ['Sun', 'Mon', 'Tue', 'Wed', 'Thu', 'Fri', 'Sat'][day.day]
              return `
              <div class="schedule-day">
                <div class="day-header">${dayName} ${formatDateShort(day.date)}</div>
                <div class="day-assignments">
                  ${
                    day.assignments.length === 0
                      ? `<div class="empty-day">No assignments scheduled</div>`
                      : day.assignments
                          .map(
                            (assignment) => `
                      <div class="schedule-assignment">
                        <div class="assignment-icon">
                          <span class="material-icons">${getWorkTypeIcon(assignment.type)}</span>
                        </div>
                        <div class="assignment-details">
                          <div class="assignment-title">${assignment.title}</div>
                          <div class="assignment-course">${assignment.courseName}</div>
                          <div class="assignment-time">
                            <span class="material-icons">schedule</span> ${assignment.estimatedHours.toFixed(1)} hrs
                            ${
                              assignment.dueDate
                                ? `<span class="due-date">Due: ${formatDateShort(assignment.dueDate)}</span>`
                                : ''
                            }
                          </div>
                        </div>
                      </div>
                    `
                          )
                          .join('')
                  }
                </div>
              </div>
            `
            })
            .join('')}
        </div>
      </div>
    `
    })
    .join('')

  // Generate course breakdown HTML
  const courseBreakdownHTML = smartResult.courseBreakdown
    .map((course) => {
      return `
      <div class="course-breakdown-item">
        <div class="course-name">${course.courseName}</div>
        <div class="course-stats">
          <div class="stat-item">
            <span class="material-icons">assignment</span>
            ${course.assignmentCount} assignments
          </div>
          <div class="stat-item">
            <span class="material-icons">schedule</span>
            ${course.totalHours.toFixed(1)} hours
          </div>
        </div>
      </div>
    `
    })
    .join('')

  curriculumContainer.innerHTML = `
    <div class="curriculum-header">
      <h3>Your AI-Optimized Curriculum</h3>
      <button id="back-to-courses" class="secondary-button">
        <span class="material-icons">arrow_back</span>
        Back to Courses
      </button>
    </div>
    
    <div class="curriculum-summary">
      <div class="summary-card">
        <div class="summary-icon"><span class="material-icons">school</span></div>
        <div class="summary-count">${courseCount}</div>
        <div class="summary-label">Courses</div>
      </div>
      <div class="summary-card">
        <div class="summary-icon"><span class="material-icons">assignment</span></div>
        <div class="summary-count">${totalAssignments}</div>
        <div class="summary-label">Assignments</div>
      </div>
      <div class="summary-card">
        <div class="summary-icon"><span class="material-icons">schedule</span></div>
        <div class="summary-count">${Math.round(smartResult.totalEstimatedHours)}</div>
        <div class="summary-label">Est. Hours</div>
      </div>
    </div>
    
    <div class="smart-curriculum-explanation">
      <p>
        <span class="material-icons">psychology</span>
        This AI-optimized curriculum is personalized based on your past focus performance, 
        assignment difficulty, and upcoming deadlines.
      </p>
    </div>
    
    <div class="schedule-container">
      <h4>Personalized Study Schedule</h4>
      ${scheduleWeeksHTML}
    </div>
    
    <div class="course-breakdown">
      <h4>Course Breakdown</h4>
      <div class="course-breakdown-list">
        ${courseBreakdownHTML}
      </div>
    </div>
  `

  // Display the curriculum container
  curriculumContainer.style.display = 'block'

  // Add event listener for back button
  document.getElementById('back-to-courses')?.addEventListener('click', () => {
    curriculumContainer.style.display = 'none'

    if (coursesContainer) {
      coursesContainer.style.display = 'grid'
    }

    updateGenerateButton()
  })
}

function showGeneratedCurriculum(courses) {
  // Hide courses container and show curriculum view
  const coursesContainer = document.getElementById('courses-container')
  const generateButtonContainer = document.getElementById('generate-button-container')

  if (coursesContainer) {
    coursesContainer.style.display = 'none'
  }

  if (generateButtonContainer) {
    generateButtonContainer.style.display = 'none'
  }

  // Create curriculum container if it doesn't exist
  let curriculumContainer = document.getElementById('generated-curriculum-container')
  if (!curriculumContainer) {
    curriculumContainer = document.createElement('div')
    curriculumContainer.id = 'generated-curriculum-container'
    curriculumContainer.className = 'generated-curriculum-container'

    const curriculumContent = document.getElementById('curriculum-content')
    if (curriculumContent) {
      curriculumContent.appendChild(curriculumContainer)
    }
  }

  // Generate curriculum content
  const courseCount = courses.length
  const totalAssignments = courses.reduce(
    (total, course) => total + (course.courseWork?.length || 0),
    0
  )

  curriculumContainer.innerHTML = `
    <div class="curriculum-header">
      <h3>Your Personalized Curriculum</h3>
      <button id="back-to-courses" class="secondary-button">
        <span class="material-icons">arrow_back</span>
        Back to Courses
      </button>
    </div>
    
    <div class="curriculum-summary">
      <div class="summary-card">
        <div class="summary-icon"><span class="material-icons">school</span></div>
        <div class="summary-count">${courseCount}</div>
        <div class="summary-label">Courses</div>
      </div>
      <div class="summary-card">
        <div class="summary-icon"><span class="material-icons">assignment</span></div>
        <div class="summary-count">${totalAssignments}</div>
        <div class="summary-label">Assignments</div>
        </div>
     <div class="summary-card">
       <div class="summary-icon"><span class="material-icons">schedule</span></div>
       <div class="summary-count">${Math.ceil(totalAssignments * 1.5)}</div>
       <div class="summary-label">Est. Hours</div>
     </div>
   </div>
   
   <div class="curriculum-timeline">
     <h4>Study Timeline</h4>
     <div class="timeline-container">
       ${generateTimelineHTML(courses)}
     </div>
   </div>
   
   <div class="curriculum-courses">
     <h4>Course Materials</h4>
     ${courses
       .map(
         (course) => `
       <div class="curriculum-course-card">
         <h5>${course.name}</h5>
         <div class="course-materials">
           ${
             course.courseWork && course.courseWork.length > 0
               ? `<ul class="materials-list">
                 ${course.courseWork
                   .map(
                     (work) => `
                   <li class="material-item">
                     <span class="material-icons">${getWorkTypeIcon(work.workType)}</span>
                     <div class="material-details">
                       <div class="material-title">${work.title}</div>
                       ${work.dueDate ? `<div class="material-due">Due: ${formatDate(work.dueDate)}</div>` : ''}
                     </div>
                   </li>
                 `
                   )
                   .join('')}
               </ul>`
               : '<p class="empty-message">No course materials available</p>'
           }
         </div>
       </div>
     `
       )
       .join('')}
   </div>
 `

  // Display the curriculum container
  curriculumContainer.style.display = 'block'

  // Add event listener for back button
  document.getElementById('back-to-courses')?.addEventListener('click', () => {
    curriculumContainer.style.display = 'none'

    if (coursesContainer) {
      coursesContainer.style.display = 'grid'
    }

    updateGenerateButton()
  })
}

function generateTimelineHTML(courses) {
  // Get all assignments with due dates
  const assignmentsWithDates = []

  courses.forEach((course) => {
    if (course.courseWork && course.courseWork.length > 0) {
      course.courseWork.forEach((work) => {
        if (work.dueDate) {
          assignmentsWithDates.push({
            title: work.title,
            courseName: course.name,
            dueDate: createDateFromDueDate(work.dueDate),
            workType: work.workType || 'ASSIGNMENT'
          })
        }
      })
    }
  })

  // Sort assignments by due date
  assignmentsWithDates.sort((a, b) => a.dueDate - b.dueDate)

  // Group assignments by week
  const today = new Date()
  const weekMilliseconds = 7 * 24 * 60 * 60 * 1000
  const weeks = []

  // Create 4 weeks starting from today
  for (let i = 0; i < 4; i++) {
    const startDate = new Date(today.getTime() + i * weekMilliseconds)
    const endDate = new Date(startDate.getTime() + weekMilliseconds - 1)

    weeks.push({
      startDate,
      endDate,
      assignments: []
    })
  }

  // Assign each assignment to a week
  assignmentsWithDates.forEach((assignment) => {
    for (const week of weeks) {
      if (assignment.dueDate >= week.startDate && assignment.dueDate <= week.endDate) {
        week.assignments.push(assignment)
        break
      }
    }
  })

  // Generate HTML for timeline
  return `
   <div class="timeline">
     ${weeks
       .map(
         (week, index) => `
       <div class="timeline-week">
         <div class="timeline-week-header">
           <div class="week-number">Week ${index + 1}</div>
           <div class="week-dates">${formatDateShort(week.startDate)} - ${formatDateShort(week.endDate)}</div>
         </div>
         <div class="timeline-assignments">
           ${
             week.assignments.length > 0
               ? week.assignments
                   .map(
                     (assignment) => `
               <div class="timeline-assignment">
                 <div class="assignment-icon">
                   <span class="material-icons">${getWorkTypeIcon(assignment.workType)}</span>
                 </div>
                 <div class="assignment-details">
                   <div class="assignment-title">${assignment.title}</div>
                   <div class="assignment-course">${assignment.courseName}</div>
                   <div class="assignment-due">Due: ${formatDateShort(assignment.dueDate)}</div>
                 </div>
               </div>
             `
                   )
                   .join('')
               : '<div class="empty-week">No assignments due this week</div>'
           }
         </div>
       </div>
     `
       )
       .join('')}
   </div>
 `
}

function createDateFromDueDate(dueDate) {
  return new Date(dueDate.year, (dueDate.month || 1) - 1, dueDate.day || 1)
}

function formatDateShort(date) {
  return new Intl.DateTimeFormat('en-US', {
    month: 'short',
    day: 'numeric'
  }).format(date)
}

function getWorkTypeIcon(workType) {
  switch (workType) {
    case 'ASSIGNMENT':
      return 'assignment'
    case 'SHORT_ANSWER_QUESTION':
      return 'question_answer'
    case 'MULTIPLE_CHOICE_QUESTION':
      return 'quiz'
    case 'QUIZ':
      return 'quiz'
    case 'TEST':
      return 'fact_check'
    case 'MATERIAL':
      return 'book'
    default:
      return 'assignment'
  }
}

// Helper function to format date
function formatDate(dateObj) {
  if (!dateObj) return 'No due date'

  try {
    const date = createDateFromDueDate(dateObj)
    return date.toLocaleDateString('en-US', {
      weekday: 'short',
      month: 'short',
      day: 'numeric'
    })
  } catch (e) {
    return 'Invalid date'
  }
}

// Updated viewCourseDetails function that properly displays a modal
async function viewCourseDetails(courseId) {
  try {
    // Show loading indicator
    const loadingIndicator = document.createElement('div')
    loadingIndicator.className = 'loading-indicator'
    loadingIndicator.innerHTML = `
      <span class="material-icons rotating">sync</span>
      <p>Loading course details...</p>
    `
    document.body.appendChild(loadingIndicator)

    // Get the course from the existing data if possible
    const courseElement = document.querySelector(`.course-card[data-course-id="${courseId}"]`)
    const courseName = courseElement?.querySelector('.course-name')?.textContent || 'Course Details'

    // Try to get course work data - first check if we have already fetched it
    let courseWork = []
    const courses = classroomService.getCourseData()
    const course = courses?.find((c) => c.id === courseId)

    if (course && course.courseWork) {
      console.log(`Using previously fetched coursework for course ${courseId}`)
      courseWork = course.courseWork
    } else {
      // Fetch course work data if we don't have it cached
      console.log(`Fetching coursework for course ${courseId} on demand`)
      try {
        courseWork = await classroomService.fetchCourseWork(courseId)
        // Cache the result for future use
        if (course) {
          course.courseWork = courseWork
        }
      } catch (fetchError) {
        console.error(`Error fetching course work for ${courseId}:`, fetchError)
        // We'll handle this gracefully below
      }
    }

    // Remove loading indicator
    document.body.removeChild(loadingIndicator)

    // Create the modal
    const modal = document.createElement('div')
    modal.className = 'modal'
    modal.id = `course-details-modal-${courseId}`
    modal.innerHTML = `
      <div class="modal-content">
        <div class="modal-header">
          <h2>${courseName}</h2>
          <button class="close-button">&times;</button>
        </div>
        <div class="modal-body">
          <h3>Assignments and Materials</h3>
          <div class="coursework-list">
            ${
              courseWork.length === 0
                ? '<p class="empty-state">No assignments or materials found for this course.</p>'
                : courseWork
                    .map(
                      (item) => `
                <div class="coursework-item">
                  <div class="coursework-title">
                    <span class="material-icons">${getWorkTypeIcon(item.workType)}</span>
                    ${item.title}
                  </div>
                  ${
                    item.description
                      ? `<div class="coursework-description">${item.description}</div>`
                      : ''
                  }
                  <div class="coursework-meta">
                    <span class="coursework-type">${item.workType || 'Assignment'}</span>
                    ${
                      item.dueDate
                        ? `<span class="coursework-due">Due: ${formatDate(item.dueDate)}</span>`
                        : ''
                    }
                  </div>
                </div>
              `
                    )
                    .join('')
            }
          </div>
        </div>
      </div>
    `

    // Add the modal to the body
    document.body.appendChild(modal)

    // Force a reflow before adding the active class (for animation)
    void modal.offsetWidth

    // Show the modal with animation
    setTimeout(() => {
      modal.classList.add('active')
    }, 10)

    // Add event listener to close button
    modal.querySelector('.close-button').addEventListener('click', () => {
      closeModal(modal)
    })

    // Close modal when clicking outside of content
    modal.addEventListener('click', (event) => {
      if (event.target === modal) {
        closeModal(modal)
      }
    })

    // Add keyboard events for accessibility
    document.addEventListener('keydown', function escKeyHandler(e) {
      if (e.key === 'Escape') {
        closeModal(modal)
        document.removeEventListener('keydown', escKeyHandler)
      }
    })
  } catch (error) {
    console.error('Error loading course details:', error)

    // Show error in a clean modal
    const errorModal = document.createElement('div')
    errorModal.className = 'modal active'
    errorModal.innerHTML = `
      <div class="modal-content">
        <div class="modal-header">
          <h2>Error</h2>
          <button class="close-button">&times;</button>
        </div>
        <div class="modal-body">
          <p>Failed to load course details: ${error.message}</p>
          <button class="primary-button" id="retry-course-details">
            <span class="material-icons">refresh</span>
            Retry
          </button>
        </div>
      </div>
    `

    document.body.appendChild(errorModal)

    // Set up event listeners for error modal
    errorModal.querySelector('.close-button').addEventListener('click', () => {
      closeModal(errorModal)
    })

    errorModal.querySelector('#retry-course-details')?.addEventListener('click', () => {
      closeModal(errorModal)
      viewCourseDetails(courseId)
    })

    errorModal.addEventListener('click', (event) => {
      if (event.target === errorModal) {
        closeModal(errorModal)
      }
    })
  }
}

const classroomServiceUpdate = {
  // Add this method to explicitly update a course's coursework
  updateCourseWork(courseId, courseWork) {
    if (this.courseData) {
      const course = this.courseData.find((c) => c.id === courseId)
      if (course) {
        course.courseWork = courseWork
        return true
      }
    }
    return false
  },

  // Ensure generateCurriculum properly retrieves coursework
  async generateCurriculum(courseIds, useSmart = false) {
    if (!courseIds || courseIds.length === 0) {
      alert('Please select at least one course to generate a curriculum.')
      return
    }

    // Show loading...

    try {
      // Collect course details for selected courses
      const selectedCourses = []
      for (const courseId of courseIds) {
        try {
          // Check if we already have coursework for this course
          const existingCourse = this.courseData.find((c) => c.id === courseId)
          let courseWork = []

          if (existingCourse && existingCourse.courseWork) {
            // Use cached coursework
            courseWork = existingCourse.courseWork
            console.log(`Using cached coursework for course ${courseId}`)
          } else {
            // Fetch coursework if not cached
            console.log(`Fetching coursework for course ${courseId}`)
            courseWork = await this.fetchCourseWork(courseId)

            // Update cache
            if (existingCourse) {
              existingCourse.courseWork = courseWork
            }
          }

          const courseElement = document.querySelector(`.course-card[data-course-id="${courseId}"]`)
          const courseName =
            courseElement?.querySelector('.course-name')?.textContent || 'Unknown Course'

          selectedCourses.push({
            id: courseId,
            name: courseName,
            courseWork: courseWork
          })
        } catch (error) {
          console.error(`Error fetching course work for course ${courseId}:`, error)
          // Add the course anyway, but with empty courseWork
          const courseElement = document.querySelector(`.course-card[data-course-id="${courseId}"]`)
          const courseName =
            courseElement?.querySelector('.course-name')?.textContent || 'Unknown Course'

          selectedCourses.push({
            id: courseId,
            name: courseName,
            courseWork: [],
            error: error.message
          })
        }
      }

      console.log('Selected courses with courseWork:', selectedCourses)

      // Continue with generating curriculum...
    } catch (error) {
      console.error('Error generating curriculum:', error)
      alert(`Failed to generate curriculum: ${error.message}`)
    }
  }
}

// Helper function to close modal with animation
function closeModal(modalElement) {
  modalElement.classList.remove('active')

  // Wait for animation to complete before removing from DOM
  setTimeout(() => {
    if (document.body.contains(modalElement)) {
      document.body.removeChild(modalElement)
    }
  }, 300) // Match this to your CSS transition duration
}

// Initialize Navigation
function initNavigation() {
  console.log('Initializing navigation...')

  document.querySelectorAll('.nav-btn').forEach((button) => {
    button.addEventListener('click', () => {
      // Remove active class from all buttons and sections
      document.querySelectorAll('.nav-btn').forEach((btn) => btn.classList.remove('active'))
      document
        .querySelectorAll('.content-section')
        .forEach((section) => section.classList.remove('active'))

      // Add active class to clicked button and corresponding section
      button.classList.add('active')
      const sectionId = button.dataset.section + '-section'
      const section = document.getElementById(sectionId)

      if (section) {
        section.classList.add('active')

        // If switching to curriculum section, load data
        if (sectionId === 'curriculum-section' && authService.isLoggedIn()) {
          loadCurriculumData()
        }

        // If switching to focus section, initialize focus tracking
        if (sectionId === 'focus-section') {
          initializeFocusTracking()
        }
      } else {
        console.error(`Section with ID "${sectionId}" not found`)
      }
    })
  })
}

// Initialize Settings
function initSettings() {
  console.log('Initializing settings...')

  // Theme options
  document.querySelectorAll('.theme-option').forEach((option) => {
    option.addEventListener('click', () => {
      const theme = option.dataset.theme
      document.querySelectorAll('.theme-option').forEach((btn) => btn.classList.remove('active'))
      option.classList.add('active')
      themeManager.setTheme(theme)
    })
  })

  // Theme toggle button
  document.getElementById('theme-toggle')?.addEventListener('click', () => {
    themeManager.toggleTheme()
  })

  // Connect Classroom button - use auth service login
  document.getElementById('connect-classroom')?.addEventListener('click', async () => {
    console.log('Connecting to Google Classroom...')
    try {
      await authService.login()
    } catch (error) {
      console.error('Failed to connect to Google Classroom:', error)
      alert(`Failed to connect to Google Classroom: ${error.message}`)
    }
  })
}

// Window control buttons
function initWindowControls() {
  console.log('Initializing window controls...')

  // Set up window control buttons
  if (ipcRenderer) {
    document.getElementById('minimize')?.addEventListener('click', () => {
      console.log('Minimize button clicked')
      ipcRenderer.send('window-control', 'minimize')
    })

    document.getElementById('maximize')?.addEventListener('click', () => {
      console.log('Maximize button clicked')
      ipcRenderer.send('window-control', 'maximize')
    })

    document.getElementById('close')?.addEventListener('click', () => {
      console.log('Close button clicked')
      ipcRenderer.send('window-control', 'close')
    })
  } else {
    console.warn('IPC Renderer not available - window controls will not function')
  }
}

// Call initialize when DOM is loaded
document.addEventListener('DOMContentLoaded', () => {
  console.log('DOM loaded, initializing application...')

  // Debug logging for button detection
  console.log('Login button:', document.getElementById('login-button'))
  console.log('Curriculum login button:', document.getElementById('curriculum-login-button'))

  console.log('All buttons on the page:')
  document.querySelectorAll('button').forEach((button, index) => {
    console.log(`Button ${index}:`, button, 'ID:', button.id)
  })

  // Initialize the application
  initApp()

  setTimeout(() => {
    createFocusChart()
  }, 100)
})

// Export services for use in other modules
export { authService, classroomService, handleRedirectResult }<|MERGE_RESOLUTION|>--- conflicted
+++ resolved
@@ -1,10 +1,6 @@
 // Import theme manager
 import { themeManager } from './theme-manager.js'
 import * as tf from '@tensorflow/tfjs'
-<<<<<<< HEAD
-import { updateFocusChart, createD3FocusChart, createPlaceholderChart, debounce } from './focus-chart.js';
-import * as d3 from 'd3';
-=======
 import {
   updateFocusChart,
   createD3FocusChart,
@@ -12,7 +8,6 @@
   debounce
 } from './focus-chart.js'
 import * as d3 from 'd3'
->>>>>>> 689f1016
 
 // For communication with Electron main process
 const { ipcRenderer } = window.electron || {}
