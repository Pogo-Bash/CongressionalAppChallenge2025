--- conflicted
+++ resolved
@@ -265,7 +265,7 @@
 .header-left h1 {
   font-size: var(--font-size-lg);
   margin: 0;
-  font-family: "Poppins", sans-serif;
+  font-family: 'Poppins', sans-serif;
   font-weight: 700;
 }
 
@@ -311,7 +311,9 @@
   color: #fff;
   border: none;
   cursor: pointer;
-  transition: background-color 0.2s ease, transform 0.2s ease;
+  transition:
+    background-color 0.2s ease,
+    transform 0.2s ease;
   height: 32px; /* Fixed height to match theme toggler */
   margin-left: var(--spacing-sm); /* Spacing from theme toggler */
 }
@@ -630,7 +632,9 @@
   border-radius: var(--border-radius);
   background-color: var(--card-background);
   box-shadow: 0 2px 8px var(--shadow-color);
-  transition: transform 0.2s, box-shadow 0.2s;
+  transition:
+    transform 0.2s,
+    box-shadow 0.2s;
   cursor: pointer;
 }
 
@@ -688,7 +692,7 @@
 
 /* Create the checkmark/indicator (hidden when not checked) */
 .checkmark:after {
-  content: "";
+  content: '';
   position: absolute;
   display: none;
   left: 9px;
@@ -756,20 +760,9 @@
 
 .course-select {
   position: absolute;
-<<<<<<< HEAD
-  width: 16px;
-  height: 16px;
-  border-radius: 50%;
-  left: 2px;
-  bottom: 2px;
-  transition:
-    transform 0.2s,
-    background-color 0.2s;
-=======
   left: 0;
   top: 50%;
   transform: translateY(-50%);
->>>>>>> b9b41cf1
 }
 
 .course-name {
@@ -793,7 +786,7 @@
 }
 
 .checkmark:after {
-  content: "";
+  content: '';
   position: absolute;
   display: none;
   left: 7px;
@@ -983,7 +976,8 @@
   font-size: var(--font-size-sm);
 }
 
-.curriculum-timeline, .curriculum-courses {
+.curriculum-timeline,
+.curriculum-courses {
   background-color: var(--card-background);
   border-radius: var(--border-radius);
   padding: var(--spacing-md);
@@ -991,7 +985,8 @@
   box-shadow: 0 2px 8px var(--shadow-color);
 }
 
-.curriculum-timeline h4, .curriculum-courses h4 {
+.curriculum-timeline h4,
+.curriculum-courses h4 {
   margin-top: 0;
   margin-bottom: var(--spacing-md);
   font-weight: 600;
@@ -1101,7 +1096,7 @@
   margin: 0;
 }
 
-/* View Courses Modal */ 
+/* View Courses Modal */
 
 .modal {
   position: fixed;
@@ -1116,7 +1111,9 @@
   z-index: 1000;
   opacity: 0;
   visibility: hidden;
-  transition: opacity 0.3s ease, visibility 0.3s ease;
+  transition:
+    opacity 0.3s ease,
+    visibility 0.3s ease;
 }
 
 .modal.active {
@@ -1226,13 +1223,21 @@
 
 /* Animation for modal */
 @keyframes fadeIn {
-  from { opacity: 0; }
-  to { opacity: 1; }
+  from {
+    opacity: 0;
+  }
+  to {
+    opacity: 1;
+  }
 }
 
 @keyframes slideUp {
-  from { transform: translateY(20px); }
-  to { transform: translateY(0); }
+  from {
+    transform: translateY(20px);
+  }
+  to {
+    transform: translateY(0);
+  }
 }
 
 /* Responsive adjustments */
@@ -1277,7 +1282,9 @@
   background-color: var(--primary-color);
   color: #fff;
   text-decoration: none;
-  transition: background-color 0.2s ease, transform 0.2s ease;
+  transition:
+    background-color 0.2s ease,
+    transform 0.2s ease;
   margin-top: var(--spacing-md);
 }
 
@@ -1380,7 +1387,9 @@
   border-radius: 50%;
   left: 2px;
   bottom: 2px;
-  transition: transform 0.2s, background-color 0.2s;
+  transition:
+    transform 0.2s,
+    background-color 0.2s;
 }
 
 .toggle input:checked + .toggle-slider:before {
@@ -1555,7 +1564,8 @@
   gap: 12px;
 }
 
-.primary-button, .secondary-button {
+.primary-button,
+.secondary-button {
   display: flex;
   align-items: center;
   justify-content: center;
@@ -1566,7 +1576,9 @@
   cursor: pointer;
   font-size: 14px;
   font-weight: 500;
-  transition: background-color 0.2s ease, transform 0.2s ease;
+  transition:
+    background-color 0.2s ease,
+    transform 0.2s ease;
 }
 
 .primary-button {
